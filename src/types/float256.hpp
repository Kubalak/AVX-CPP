--- conflicted
+++ resolved
@@ -1,460 +1,265 @@
-<<<<<<< HEAD
-#pragma once
-#ifndef FLOAT256_HPP__
-#define FLOAT256_HPP__
-#include <array>
-#include <string>
-#include <cstring>
-#include <stdexcept>
-#include <immintrin.h>
-#include <types/constants.hpp>
-
-namespace avx {
-    /**
-     * Class providing vectorized version of `float`.
-     * Can hold 8 individual `float` values.
-     * Provides arithmetic operators.
-     * * Provides comparison operators == != (optimization on the way).
-     */
-    class Float256 {
-        private:
-        __m256 v;
-
-        public:
-            static constexpr int size = 8;
-            using storedType = float;
-
-            Float256() noexcept : v(_mm256_setzero_ps()){}
-            Float256(const Float256 &init) noexcept : v(init.v){}
-            Float256(const float value) noexcept : v(_mm256_set1_ps(value)){}
-            Float256(const __m256 init) noexcept : v(init){}
-            Float256(const std::array<float, 8> &init) noexcept : v(_mm256_loadu_ps(init.data())){}
-
-            Float256(std::initializer_list<float> init) noexcept {
-                alignas(32) float init_v[size];
-                memset((char*)init_v, 0, 32);
-                if(init.size() < size){
-                    auto begin = init.begin();
-                    for(char i{0}; i < init.size(); ++i){
-                        init_v[i] = *begin;
-                        begin++;
-                    }
-                }
-                else {
-                    auto begin = init.begin();
-                    for(char i{0}; i < size; ++i){
-                        init_v[i] = *begin;
-                        begin++;
-                    }
-                }
-                v = _mm256_load_ps((const float*)init_v);
-            }
-
-            Float256(const float* pSrc) : v(_mm256_loadu_ps(pSrc)){}
-
-            const __m256 get() const noexcept { return v;}
-            void set(__m256 val) noexcept { v = val;}
-
-            /**
-             * Loads data from memory into vector (memory should be of size of at least 32 bytes). Memory doesn't need to be aligned to any specific boundary. If `sP` is `nullptr` this method has no effect.
-             * @param pSrc Pointer to memory from which to load data.
-             */
-            void load(const float *pSrc) {
-                if(pSrc != nullptr)
-                    v = _mm256_loadu_ps(pSrc);
-            }
-
-            void save(float *pDest) const {
-                _mm256_storeu_ps(pDest, v);
-            }
-
-            void save(std::array<float, 8> &dest) const noexcept{
-                _mm256_storeu_ps(dest.data(), v);
-            }
-
-            void saveAligned(float* dest) const {
-                _mm256_store_ps(dest, v);
-            }
-            
-
-            /**
-             * Compares with second vector for equality. This method is secured to return true when comparing 0.0f with -0.0f.
-             * @param bV Second vector to compare.
-             * @returns `true` if all fields in both vectors have the same value, `false` otherwise.
-             */
-            bool operator==(const Float256& bV) {
-                __m256 eq = _mm256_xor_ps(v, bV.v); // Bitwise XOR - equal values return field with 0.
-
-                /*
-                    Explanation - compute bitwise AND with value and sign bit set to 0.
-                    Next is comparing result to 0 (remove sign bit from equation).
-                    Compute AND of NOT v and NOT bV.v - if they are equal (0) then corresponding field will be set to 0.
-                */
-                __m256 zerofx = _mm256_castsi256_ps(_mm256_andnot_si256(
-                    _mm256_cmpeq_epi32(_mm256_castps_si256(_mm256_and_ps(v, constants::FLOAT_NO_SIGN)), _mm256_setzero_si256()),
-                    _mm256_cmpeq_epi32(_mm256_castps_si256(_mm256_and_ps(bV.v, constants::FLOAT_NO_SIGN)), _mm256_setzero_si256())
-                ));
-
-                // Fixes 0.0f == -0.0f mismatch by zeroing corresponding fields
-                eq = _mm256_and_ps(eq, zerofx);
-                
-                return _mm256_testz_si256(_mm256_castps_si256(eq), _mm256_castps_si256(eq)) != 0;
-            }
-
-
-            /**
-             * Compares with value for equality. This method is secured to return true when comparing 0.0f with -0.0f.
-             * @param b Value to compare with.
-             * @returns `true` if all fields in vectors have the same value as b, `false` otherwise.
-             */
-            bool operator==(const float b) {
-                __m256 bV = _mm256_set1_ps(b);
-                __m256 eq = _mm256_xor_ps(v, bV);
-
-                __m256 zerofx = _mm256_castsi256_ps(_mm256_andnot_si256(
-                    _mm256_cmpeq_epi32(_mm256_castps_si256(_mm256_and_ps(v, constants::FLOAT_NO_SIGN)), _mm256_setzero_si256()),
-                    _mm256_cmpeq_epi32(_mm256_castps_si256(_mm256_and_ps(bV, constants::FLOAT_NO_SIGN)), _mm256_setzero_si256())
-                ));
-
-                eq = _mm256_and_ps(eq, zerofx);
-                
-                return _mm256_testz_si256(_mm256_castps_si256(eq), _mm256_castps_si256(eq)) != 0;
-            }
-
-            /**
-             * Compares with second vector for equality. This method is secured to return true when comparing 0.0f with -0.0f.
-             * @param bV Second vector to compare.
-             * @returns `true` if ANY field in one vector has different value than one in scond vector, `false` if vector are equal.
-             */
-            bool operator!=(const Float256& bV) {
-                __m256 eq = _mm256_xor_ps(v, bV.v);
-
-                __m256 zerofx = _mm256_castsi256_ps(_mm256_andnot_si256(
-                    _mm256_cmpeq_epi32(_mm256_castps_si256(_mm256_and_ps(v, constants::FLOAT_NO_SIGN)), _mm256_setzero_si256()),
-                    _mm256_cmpeq_epi32(_mm256_castps_si256(_mm256_and_ps(bV.v, constants::FLOAT_NO_SIGN)), _mm256_setzero_si256())
-                ));
-
-                eq = _mm256_and_ps(eq, zerofx);
-                
-                return _mm256_testz_si256(_mm256_castps_si256(eq), _mm256_castps_si256(eq)) == 0;
-            }
-
-
-            /**
-             * Compares with second vector for equality. This method is secured to return true when comparing 0.0f with -0.0f.
-             * @param b Value to compare with.
-             * @returns `true` if ANY field in vector has different value than passed value, `false` if vector are equal.
-             */
-            bool operator!=(const float b) {
-                __m256 bV = _mm256_set1_ps(b);
-                __m256 eq = _mm256_xor_ps(v, bV);
-
-                __m256 zerofx = _mm256_castsi256_ps(_mm256_andnot_si256(
-                    _mm256_cmpeq_epi32(_mm256_castps_si256(_mm256_and_ps(v, constants::FLOAT_NO_SIGN)), _mm256_setzero_si256()),
-                    _mm256_cmpeq_epi32(_mm256_castps_si256(_mm256_and_ps(bV, constants::FLOAT_NO_SIGN)), _mm256_setzero_si256())
-                ));
-
-                eq = _mm256_and_ps(eq, zerofx);
-                
-                return _mm256_testz_si256(_mm256_castps_si256(eq), _mm256_castps_si256(eq)) == 0;
-            }
-
-            Float256 operator+(const Float256& bV) const noexcept{
-                return _mm256_add_ps(v, bV.v);
-            }
-
-            Float256 operator+(const float b) const {
-                return _mm256_add_ps(v, _mm256_set1_ps(b));
-            }
-
-            Float256& operator+=(const Float256& bV) {
-                v = _mm256_add_ps(v, bV.v);
-                return *this;
-            }
-
-            Float256& operator+=(const float b) {
-                v = _mm256_add_ps(v, _mm256_set1_ps(b));
-                return *this;
-            }
-
-            Float256 operator-(const Float256& bV) const {
-                return _mm256_sub_ps(v, bV.v);
-            }
-
-            Float256 operator-(const float b) const {
-                return _mm256_sub_ps(v, _mm256_set1_ps(b));
-            }
-
-            Float256& operator-=(const Float256& bV) {
-                v = _mm256_sub_ps(v, bV.v);
-                return *this;
-            }
-
-            Float256& operator-=(const float b) {
-                v = _mm256_sub_ps(v, _mm256_set1_ps(b));
-                return *this;
-            }
-
-            Float256 operator*(const Float256& bV) const {
-                return _mm256_mul_ps(v, bV.v);
-            }
-
-            Float256 operator*(const float b) const {
-                return _mm256_mul_ps(v, _mm256_set1_ps(b));
-            }
-
-            Float256& operator*=(const Float256& bV) {
-                v = _mm256_mul_ps(v, bV.v);
-                return *this;
-            }
-
-            Float256& operator*=(const float b) {
-                v = _mm256_mul_ps(v, _mm256_set1_ps(b));
-                return *this;
-            }
-
-            Float256 operator/(const Float256& bV) const {
-                return _mm256_div_ps(v, bV.v);
-            }
-
-            Float256 operator/(const float b) const {
-                return _mm256_div_ps(v, _mm256_set1_ps(b));
-            }
-
-            Float256& operator/=(const Float256& bV) {
-                v = _mm256_div_ps(v, bV.v);
-                return *this;
-            }
-
-            Float256& operator/=(const float b) {
-                v = _mm256_div_ps(v, _mm256_set1_ps(b));
-                return *this;
-            }
-
-            float operator[](const unsigned int index) const 
-            #ifndef NDEBUG 
-                {
-                    if(index > 7)
-                        throw std::invalid_argument("Invalid index! Index should be within 0-7, passed: " + std::to_string(index));
-                    return ((float*)&v)[index];
-                }
-            #else 
-                noexcept { return ((float*)&v)[index & 7]; }
-            #endif
-
-            std::string str() const noexcept {
-                std::string result = "Float256(";
-                float* iv = (float*)&v; 
-                for(unsigned i{0}; i < 7; ++i)
-                    result += std::to_string(iv[i]) + ", ";
-                
-                result += std::to_string(iv[7]);
-                result += ")";
-                return result;
-            }
-
-    };
-} 
-
-
-=======
-#pragma once
-#ifndef FLOAT256_HPP__
-#define FLOAT256_HPP__
-#include <array>
-#include <string>
-#include <stdexcept>
-#include <immintrin.h>
-
-namespace avx {
-    /**
-     * Class providing vectorized version of `float`.
-     * Can hold 8 individual `float` values.
-     * Provides arithmetic operators.
-     * * Provides comparison operators == != (optimization on the way).
-     */
-    class Float256 {
-        private:
-        __m256 v;
-
-        public:
-            static constexpr int size = 8;
-            using storedType = float;
-
-            Float256() noexcept : v(_mm256_setzero_ps()){}
-            Float256(const Float256 &init) noexcept : v(init.v){}
-            Float256(const float value) noexcept : v(_mm256_set1_ps(value)){}
-            Float256(const __m256 init) noexcept : v(init){}
-            Float256(const std::array<float, 8> &init) noexcept : v(_mm256_loadu_ps(init.data())){}
-            Float256(const float* addr) : v(_mm256_loadu_ps(addr)){}
-
-            const __m256 get() const noexcept { return v;}
-            void set(__m256 val) noexcept { v = val;}
-
-            /**
-             * Loads data from memory into vector (memory should be of size of at least 32 bytes). Memory doesn't need to be aligned to any specific boundary. If `sP` is `nullptr` this method has no effect.
-             * @param sP Pointer to memory from which to load data.
-             */
-            void load(const float *sP) {
-                if(sP != nullptr)
-                    v = _mm256_loadu_ps(sP);
-            }
-
-            void save(float *dest) const {
-                _mm256_storeu_ps(dest, v);
-            }
-
-            void save(std::array<float, 8> &dest) const noexcept{
-                _mm256_storeu_ps(dest.data(), v);
-            }
-
-            void saveAligned(float* dest) const {
-                _mm256_store_ps(dest, v);
-            }
-
-            bool operator==(const Float256& bV) {
-                float* vP,* bP;
-                vP = (float*)&v;
-                bP = (float*)&bV.v;
-
-                for(unsigned int i{0}; i < 8; ++i)
-                    if(vP[i] != bP[i])
-                        return false;
-
-                return true;
-            }
-
-            bool operator==(const float b) {
-                float* vP,* bP;
-                vP = (float*)&v;
-
-                for(unsigned int i{0}; i < 8; ++i)
-                    if(vP[i] != b)
-                        return false;
-
-                return true;
-            }
-
-            bool operator!=(const Float256& bV) {
-                float* vP,* bP;
-                vP = (float*)&v;
-                bP = (float*)&bV.v;
-
-                for(unsigned int i{0}; i < 8; ++i)
-                    if(vP[i] != bP[i])
-                        return true;
-
-                return false;
-            }
-
-            bool operator!=(const float b) {
-                float* vP,* bP;
-                vP = (float*)&v;
-
-                for(unsigned int i{0}; i < 8; ++i)
-                    if(vP[i] != b)
-                        return true;
-
-                return false;
-            }
-
-            Float256 operator+(const Float256& bV) const noexcept{
-                return _mm256_add_ps(v, bV.v);
-            }
-
-            Float256 operator+(const float b) const {
-                return _mm256_add_ps(v, _mm256_set1_ps(b));
-            }
-
-            Float256& operator+=(const Float256& bV) {
-                v = _mm256_add_ps(v, bV.v);
-                return *this;
-            }
-
-            Float256& operator+=(const float b) {
-                v = _mm256_add_ps(v, _mm256_set1_ps(b));
-                return *this;
-            }
-
-            Float256 operator-(const Float256& bV) const {
-                return _mm256_sub_ps(v, bV.v);
-            }
-
-            Float256 operator-(const float b) const {
-                return _mm256_sub_ps(v, _mm256_set1_ps(b));
-            }
-
-            Float256& operator-=(const Float256& bV) {
-                v = _mm256_sub_ps(v, bV.v);
-                return *this;
-            }
-
-            Float256& operator-=(const float b) {
-                v = _mm256_sub_ps(v, _mm256_set1_ps(b));
-                return *this;
-            }
-
-            Float256 operator*(const Float256& bV) const {
-                return _mm256_mul_ps(v, bV.v);
-            }
-
-            Float256 operator*(const float b) const {
-                return _mm256_mul_ps(v, _mm256_set1_ps(b));
-            }
-
-            Float256& operator*=(const Float256& bV) {
-                v = _mm256_mul_ps(v, bV.v);
-                return *this;
-            }
-
-            Float256& operator*=(const float b) {
-                v = _mm256_mul_ps(v, _mm256_set1_ps(b));
-                return *this;
-            }
-
-            Float256 operator/(const Float256& bV) const {
-                return _mm256_div_ps(v, bV.v);
-            }
-
-            Float256 operator/(const float b) const {
-                return _mm256_div_ps(v, _mm256_set1_ps(b));
-            }
-
-            Float256& operator/=(const Float256& bV) {
-                v = _mm256_div_ps(v, bV.v);
-                return *this;
-            }
-
-            Float256& operator/=(const float b) {
-                v = _mm256_div_ps(v, _mm256_set1_ps(b));
-                return *this;
-            }
-
-            float operator[](const unsigned int index) const 
-            #ifndef NDEBUG 
-                {
-                    if(index > 7)
-                        throw std::invalid_argument("Invalid index! Index should be within 0-7, passed: " + std::to_string(index));
-                    return ((float*)&v)[index];
-                }
-            #else 
-                noexcept { return ((float*)&v)[index & 7]; }
-            #endif
-
-            std::string str() const noexcept {
-                std::string result = "Float256(";
-                float* iv = (float*)&v; 
-                for(unsigned i{0}; i < 7; ++i)
-                    result += std::to_string(iv[i]) + ", ";
-                
-                result += std::to_string(iv[7]);
-                result += ")";
-                return result;
-            }
-
-    };
-} 
-
-
->>>>>>> 90094c49
+#pragma once
+#ifndef FLOAT256_HPP__
+#define FLOAT256_HPP__
+#include <array>
+#include <string>
+#include <cstring>
+#include <stdexcept>
+#include <immintrin.h>
+#include <types/constants.hpp>
+
+namespace avx {
+    /**
+     * Class providing vectorized version of `float`.
+     * Can hold 8 individual `float` values.
+     * Provides arithmetic operators.
+     * * Provides comparison operators == != (optimization on the way).
+     */
+    /**
+     * Class providing vectorized version of `float`.
+     * Can hold 8 individual `float` values.
+     * Provides arithmetic operators.
+     * * Provides comparison operators == != (optimization on the way).
+     */
+    class Float256 {
+        private:
+        __m256 v;
+
+        public:
+            static constexpr int size = 8;
+            using storedType = float;
+
+            Float256() noexcept : v(_mm256_setzero_ps()){}
+            Float256(const Float256 &init) noexcept : v(init.v){}
+            Float256(const float value) noexcept : v(_mm256_set1_ps(value)){}
+            Float256(const __m256 init) noexcept : v(init){}
+            Float256(const std::array<float, 8> &init) noexcept : v(_mm256_loadu_ps(init.data())){}
+
+            Float256(std::initializer_list<float> init) noexcept {
+                alignas(32) float init_v[size];
+                memset((char*)init_v, 0, 32);
+                if(init.size() < size){
+                    auto begin = init.begin();
+                    for(char i{0}; i < init.size(); ++i){
+                        init_v[i] = *begin;
+                        begin++;
+                    }
+                }
+                else {
+                    auto begin = init.begin();
+                    for(char i{0}; i < size; ++i){
+                        init_v[i] = *begin;
+                        begin++;
+                    }
+                }
+                v = _mm256_load_ps((const float*)init_v);
+            }
+
+            Float256(const float* pSrc) : v(_mm256_loadu_ps(pSrc)){}
+
+            const __m256 get() const noexcept { return v;}
+            void set(__m256 val) noexcept { v = val;}
+
+            /**
+             * Loads data from memory into vector (memory should be of size of at least 32 bytes). Memory doesn't need to be aligned to any specific boundary. If `sP` is `nullptr` this method has no effect.
+             * @param pSrc Pointer to memory from which to load data.
+             */
+            void load(const float *pSrc) {
+                if(pSrc != nullptr)
+                    v = _mm256_loadu_ps(pSrc);
+            }
+
+            void save(float *pDest) const {
+                _mm256_storeu_ps(pDest, v);
+            }
+
+            void save(std::array<float, 8> &dest) const noexcept{
+                _mm256_storeu_ps(dest.data(), v);
+            }
+
+            void saveAligned(float* dest) const {
+                _mm256_store_ps(dest, v);
+            }
+            
+
+            /**
+             * Compares with second vector for equality. This method is secured to return true when comparing 0.0f with -0.0f.
+             * @param bV Second vector to compare.
+             * @returns `true` if all fields in both vectors have the same value, `false` otherwise.
+             */
+            bool operator==(const Float256& bV) {
+                __m256 eq = _mm256_xor_ps(v, bV.v); // Bitwise XOR - equal values return field with 0.
+
+                /*
+                    Explanation - compute bitwise AND with value and sign bit set to 0.
+                    Next is comparing result to 0 (remove sign bit from equation).
+                    Compute AND of NOT v and NOT bV.v - if they are equal (0) then corresponding field will be set to 0.
+                */
+                __m256 zerofx = _mm256_castsi256_ps(_mm256_andnot_si256(
+                    _mm256_cmpeq_epi32(_mm256_castps_si256(_mm256_and_ps(v, constants::FLOAT_NO_SIGN)), _mm256_setzero_si256()),
+                    _mm256_cmpeq_epi32(_mm256_castps_si256(_mm256_and_ps(bV.v, constants::FLOAT_NO_SIGN)), _mm256_setzero_si256())
+                ));
+
+                // Fixes 0.0f == -0.0f mismatch by zeroing corresponding fields
+                eq = _mm256_and_ps(eq, zerofx);
+                
+                return _mm256_testz_si256(_mm256_castps_si256(eq), _mm256_castps_si256(eq)) != 0;
+            }
+
+
+            /**
+             * Compares with value for equality. This method is secured to return true when comparing 0.0f with -0.0f.
+             * @param b Value to compare with.
+             * @returns `true` if all fields in vectors have the same value as b, `false` otherwise.
+             */
+            bool operator==(const float b) {
+                __m256 bV = _mm256_set1_ps(b);
+                __m256 eq = _mm256_xor_ps(v, bV);
+
+                __m256 zerofx = _mm256_castsi256_ps(_mm256_andnot_si256(
+                    _mm256_cmpeq_epi32(_mm256_castps_si256(_mm256_and_ps(v, constants::FLOAT_NO_SIGN)), _mm256_setzero_si256()),
+                    _mm256_cmpeq_epi32(_mm256_castps_si256(_mm256_and_ps(bV, constants::FLOAT_NO_SIGN)), _mm256_setzero_si256())
+                ));
+
+                eq = _mm256_and_ps(eq, zerofx);
+                
+                return _mm256_testz_si256(_mm256_castps_si256(eq), _mm256_castps_si256(eq)) != 0;
+            }
+
+            /**
+             * Compares with second vector for equality. This method is secured to return true when comparing 0.0f with -0.0f.
+             * @param bV Second vector to compare.
+             * @returns `true` if ANY field in one vector has different value than one in scond vector, `false` if vector are equal.
+             */
+            bool operator!=(const Float256& bV) {
+                __m256 eq = _mm256_xor_ps(v, bV.v);
+
+                __m256 zerofx = _mm256_castsi256_ps(_mm256_andnot_si256(
+                    _mm256_cmpeq_epi32(_mm256_castps_si256(_mm256_and_ps(v, constants::FLOAT_NO_SIGN)), _mm256_setzero_si256()),
+                    _mm256_cmpeq_epi32(_mm256_castps_si256(_mm256_and_ps(bV.v, constants::FLOAT_NO_SIGN)), _mm256_setzero_si256())
+                ));
+
+                eq = _mm256_and_ps(eq, zerofx);
+                
+                return _mm256_testz_si256(_mm256_castps_si256(eq), _mm256_castps_si256(eq)) == 0;
+            }
+
+
+            /**
+             * Compares with second vector for equality. This method is secured to return true when comparing 0.0f with -0.0f.
+             * @param b Value to compare with.
+             * @returns `true` if ANY field in vector has different value than passed value, `false` if vector are equal.
+             */
+            bool operator!=(const float b) {
+                __m256 bV = _mm256_set1_ps(b);
+                __m256 eq = _mm256_xor_ps(v, bV);
+
+                __m256 zerofx = _mm256_castsi256_ps(_mm256_andnot_si256(
+                    _mm256_cmpeq_epi32(_mm256_castps_si256(_mm256_and_ps(v, constants::FLOAT_NO_SIGN)), _mm256_setzero_si256()),
+                    _mm256_cmpeq_epi32(_mm256_castps_si256(_mm256_and_ps(bV, constants::FLOAT_NO_SIGN)), _mm256_setzero_si256())
+                ));
+
+                eq = _mm256_and_ps(eq, zerofx);
+                
+                return _mm256_testz_si256(_mm256_castps_si256(eq), _mm256_castps_si256(eq)) == 0;
+            }
+
+            Float256 operator+(const Float256& bV) const noexcept{
+                return _mm256_add_ps(v, bV.v);
+            }
+
+            Float256 operator+(const float b) const {
+                return _mm256_add_ps(v, _mm256_set1_ps(b));
+            }
+
+            Float256& operator+=(const Float256& bV) {
+                v = _mm256_add_ps(v, bV.v);
+                return *this;
+            }
+
+            Float256& operator+=(const float b) {
+                v = _mm256_add_ps(v, _mm256_set1_ps(b));
+                return *this;
+            }
+
+            Float256 operator-(const Float256& bV) const {
+                return _mm256_sub_ps(v, bV.v);
+            }
+
+            Float256 operator-(const float b) const {
+                return _mm256_sub_ps(v, _mm256_set1_ps(b));
+            }
+
+            Float256& operator-=(const Float256& bV) {
+                v = _mm256_sub_ps(v, bV.v);
+                return *this;
+            }
+
+            Float256& operator-=(const float b) {
+                v = _mm256_sub_ps(v, _mm256_set1_ps(b));
+                return *this;
+            }
+
+            Float256 operator*(const Float256& bV) const {
+                return _mm256_mul_ps(v, bV.v);
+            }
+
+            Float256 operator*(const float b) const {
+                return _mm256_mul_ps(v, _mm256_set1_ps(b));
+            }
+
+            Float256& operator*=(const Float256& bV) {
+                v = _mm256_mul_ps(v, bV.v);
+                return *this;
+            }
+
+            Float256& operator*=(const float b) {
+                v = _mm256_mul_ps(v, _mm256_set1_ps(b));
+                return *this;
+            }
+
+            Float256 operator/(const Float256& bV) const {
+                return _mm256_div_ps(v, bV.v);
+            }
+
+            Float256 operator/(const float b) const {
+                return _mm256_div_ps(v, _mm256_set1_ps(b));
+            }
+
+            Float256& operator/=(const Float256& bV) {
+                v = _mm256_div_ps(v, bV.v);
+                return *this;
+            }
+
+            Float256& operator/=(const float b) {
+                v = _mm256_div_ps(v, _mm256_set1_ps(b));
+                return *this;
+            }
+
+            float operator[](const unsigned int index) const 
+            #ifndef NDEBUG 
+                {
+                    if(index > 7)
+                        throw std::invalid_argument("Invalid index! Index should be within 0-7, passed: " + std::to_string(index));
+                    return ((float*)&v)[index];
+                }
+            #else 
+                noexcept { return ((float*)&v)[index & 7]; }
+            #endif
+
+            std::string str() const noexcept {
+                std::string result = "Float256(";
+                float* iv = (float*)&v; 
+                for(unsigned i{0}; i < 7; ++i)
+                    result += std::to_string(iv[i]) + ", ";
+                
+                result += std::to_string(iv[7]);
+                result += ")";
+                return result;
+            }
+
+    };
+} 
+
+
 #endif