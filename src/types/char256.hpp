--- conflicted
+++ resolved
@@ -1,4 +1,3 @@
-<<<<<<< HEAD
 #pragma once
 #ifndef CHAR256_HPP__
 #define CHAR256_HPP__
@@ -14,6 +13,13 @@
 #include "constants.hpp"
 
 namespace avx {
+    /**
+     * Class representing vectorized version of `char`.
+     * It can hold 32 individual `char` variables.
+     * Provides support for arithmetic and bitwise operators.
+     * `str()` method returns stored data as string.
+     * Supports printing directly to stream (cout).
+     */
     /**
      * Class representing vectorized version of `char`.
      * It can hold 32 individual `char` variables.
@@ -1130,1158 +1136,4 @@
     };
 }
 
-=======
-#pragma once
-#ifndef CHAR256_HPP__
-#define CHAR256_HPP__
-
-#include <array>
-#include <tuple>
-#include <ostream>
-#include <utility>
-#include <cstring>
-#include <string>
-#include <stdexcept>
-#include <immintrin.h>
-#include "constants.hpp"
-
-namespace avx {
-    /**
-     * Class representing vectorized version of `char`.
-     * It can hold 32 individual `char` variables.
-     * Provides support for arithmetic and bitwise operators.
-     * `str()` method returns stored data as string.
-     * Supports printing directly to stream (cout).
-     */
-    class Char256 {
-        private:
-
-            __m256i v;
-            /**
-             * Sign extend to two vectors containing 16 `short` values each.
-             * 
-             * @param vec Vector containing 32 `epi8` aka `char` values.
-             * @return Pair of sign extended `epi16` aka `short` values.
-             */
-            static std::pair<__m256i,__m256i> _sig_ext_epi8_epi16(const __m256i& vec) noexcept {
-                __m256i fhalf = _mm256_and_si256(vec, constants::EPI8_CRATE_EPI16_INVERSE);
-                __m256i shalf = _mm256_and_si256(vec, constants::EPI8_CRATE_EPI16);
-                
-                fhalf = _mm256_srai_epi16(fhalf, 8);
-
-                shalf = _mm256_slli_si256(shalf, 1);
-                shalf = _mm256_srai_epi16(shalf, 8);
-
-                return {fhalf, shalf};
-            }
-
-            /**
-             * Sign extend to two vectors containing 16 `short` values each.
-             * 
-             * @param vec Vector containing 32 `epi8` aka `char` values.
-             * @return Pair of sign extended `epi16` aka `short` values.
-             */
-            static std::pair<__m256i,__m256i> _sig_ext_epi16_epi32(const __m256i& vec) noexcept {
-                __m256i fhalf = _mm256_and_si256(vec, constants::EPI16_CRATE_EPI32_INVERSE);
-                __m256i shalf = _mm256_and_si256(vec, constants::EPI16_CRATE_EPI32);
-                
-                fhalf = _mm256_srai_epi32(fhalf, 16);
-
-                shalf = _mm256_slli_si256(shalf, 2);
-                shalf = _mm256_srai_epi32(shalf, 16);
-
-                return {fhalf, shalf};
-            }
-
-        public:
-            
-            /**
-             * Number of individual values stored by object. This value can be used to iterate over elements.
-            */
-            static constexpr int size = 32;
-            
-            /**
-             * Type that is stored inside vector.
-             */
-            using storedType = char;
-
-            /**
-             * Creates object and fills with 0.
-             */
-            Char256() noexcept : v(_mm256_setzero_si256()){}
-
-            /**
-             * Initializes object with provided value.
-             * 
-             * @param init Value to be broadcasted to vector content.
-             */
-            Char256(const char init) noexcept : v(_mm256_set1_epi8(init)){}
-
-            /**
-             * Initializes object with `__m256i` vector.
-             * @param init Vector from which values will be copied.
-             */
-            Char256(const __m256i& init) noexcept : v(init){}
-
-            /**
-             * Initializes object with another object.
-             * @param init Object which content will be copied.
-             */
-            Char256(const Char256& init) noexcept : v(init.v){}
-
-            /**
-             * Initializes object with first 32 bytes of data stored under `addr`.
-             * Data does not need to be aligned to a 32 byte boundary. 
-             * 
-             * @param addr Memory holding data (minimum 32 bytes).
-             * @throw If used in debug mode if `addr` is `nullptr` then `std::invalid_argument` will be thrown. Otherwise if `nullptr` is passed it will initialize vector with 0s.
-             */
-            explicit Char256(const char* addr)
-            #ifndef NDEBUG
-                {
-                    if(addr == nullptr)throw std::invalid_argument("Passed address is nullptr!");
-                    v = _mm256_lddqu_si256((const __m256i*)addr);
-                }
-            #else
-                noexcept{
-                    if(addr != nullptr) 
-                        v = _mm256_lddqu_si256((const __m256i*)addr);
-                    else
-                        v = _mm256_setzero_si256();
-                }
-            #endif
-
-            /**
-             * Initializes with first 32 bytes read from string. If `init` is less than 32 bytes long missing values will be set to 0.
-             * 
-             * @param init String containing initial data.
-             */
-            Char256(const std::string& init) noexcept {
-                if(init.size() >= 32)
-                    v = _mm256_lddqu_si256((const __m256i*)init.data());
-                else {
-                    alignas(32) char initV[32];
-                    #ifdef _MSC_VER
-                        memcpy_s(initV, 32, init.data(), init.size());
-                    #elif defined( __GNUC__)
-                        memcpy(initV, init.data(), init.size());
-                    #endif
-                    memset(initV + init.size(), 0, 32 - init.size()); // To make sure all other bytes are set to 0.
-                    v = _mm256_load_si256((const __m256i*) initV);
-                }
-            }
-
-            /**
-             * Initializes object with array of 32 bytes.
-             * 
-             * @param init Array containing initial data.
-             */
-            Char256(const std::array<char, 32>& init) noexcept : v(_mm256_lddqu_si256((const __m256i*)init.data())){}
-
-            /**
-             * Initializes object using initializer list. The number of elements in list is not limited but only a maximum of first 32 will be used.
-             * If size of list is less than 32 bytes missing values will be set to 0.
-             * 
-             * @param init Initializer list of values to assign.
-             */
-            Char256(std::initializer_list<char> init) {
-                alignas(32) char init_v[32];
-                memset(init_v, 0, 32);
-                if(init.size() < 32){
-                    auto begin = init.begin();
-                    for(int i{0}; i < init.size(); ++i){
-                        init_v[i] = *begin;
-                        begin++;
-                    }
-                }
-                else {
-                    auto begin = init.begin();
-                    for(int i{0}; i < 32; ++i){
-                        init_v[i] = *begin;
-                        begin++;
-                    }
-                }
-                v = _mm256_load_si256((const __m256i*)init_v);
-            }
-
-            /**
-             * Loads data from memory into vector (memory should be of size of at least 32 bytes). Memory doesn't need to be aligned to any specific boundary. If `sP` is `nullptr` this method has no effect.
-             * @param sP Pointer to memory from which to load data.
-             */
-            void load(const char *sP) {
-                if(sP != nullptr)
-                    v = _mm256_lddqu_si256((const __m256i*)sP);
-            }
-
-            /**
-             * Saves data to destination in memory.
-             * @param dest A valid pointer to a memory of at least 32 bytes (`char`).
-             * @throws If in debug mode and `dest` is `nullptr` throws `std::invalid_argument`. Otherwise no exception will be thrown. 
-             */
-            void save(std::array<char, 32>& dest) const {
-                _mm256_storeu_si256((__m256i*)dest.data(), v);
-            }
-
-            /**
-             * Saves data to destination in memory. The memory doesn't have to be aligned to any specific boundary.
-             * 
-             * See https://en.cppreference.com/w/cpp/memory/c/aligned_alloc for more details.
-             * @param dest A valid pointer to a memory of at least 32 bytes (`char`).
-             * @throws If in debug mode and `dest` is `nullptr` throws `std::invalid_argument`. Otherwise no exception will be thrown. 
-             */
-            void save(char* dest) const {
-                #ifndef NDEBUG
-                    if(dest == nullptr) throw std::invalid_argument("Passed address is nullptr!");
-                    _mm256_storeu_si256((__m256i*)dest, v);
-                #else
-                    _mm256_storeu_si256((__m256i*)dest, v);
-                #endif
-            }
-
-            /**
-             * Saves data to destination in memory. The memory must be aligned at 32-byte boundary.
-             * 
-             * See https://en.cppreference.com/w/cpp/memory/c/aligned_alloc for more details.
-             * @param dest A valid pointer to a memory of at least 32 bytes (`char`).
-             * @throws If in debug mode and `dest` is `nullptr` throws `std::invalid_argument`. Otherwise no exception will be thrown. 
-             */
-            void saveAligned(char* dest) const {
-                #ifndef NDEBUG
-                    if(dest == nullptr) throw std::invalid_argument("Passed address is nullptr!");
-                    _mm256_store_si256((__m256i*)dest, v);
-                #else
-                    _mm256_store_si256((__m256i*)dest, v);
-                #endif
-            }
-
-            /**
-             * Get the internal vector value.
-             * @returns The value of `__m256i` vector.
-             */
-            __m256i get() const noexcept{return v;}
-
-            /**
-             * Set the internal vector value.
-             * @param value New value to be set.
-             */
-            void set(const __m256i value) noexcept {v = value;}
-
-            /**
-             * Indexing operator.
-             * @param index Position of desired element between 0 and 31.
-             * @return Value of underlying element.
-             * @throws If index is not within the correct range and build type is debug `std::out_of_range` will be thrown. Otherwise bitwise AND will prevent index to be out of range.
-             */
-            char operator[](const unsigned int& index) const 
-            #ifndef NDEBUG
-                {
-                    if(index > 31)
-                        throw std::out_of_range("Range be within range 0-31! Got: " + std::to_string(index));
-                    return ((char*)&v)[index];
-                }
-            #else
-                noexcept { return ((char*)&v)[index & 31]; }
-            #endif 
-
-            /**
-             * Compare with other vector for equality.
-             * 
-             * @param bV Second object to compare.
-             * @return If ALL values are the same then it will return `true`, otherwise `false`.
-             */
-            bool operator==(const Char256& bV) const noexcept {
-                __m256i eq = _mm256_xor_si256(v, bV.v);
-                return _mm256_testz_si256(eq, eq) != 0;
-            }
-
-            /**
-             * Compare if ALL values in vector are the same as provided in `b`.
-             * 
-             * @param b Scalar value to compare with.
-             * @return If ALL values in vector are equal to `b` then will return `true`, otherwise `false` will be returned.
-             */
-            bool operator==(const char b) const noexcept {
-                __m256i bV = _mm256_set1_epi8(b);
-                __m256i eq = _mm256_xor_si256(v, bV);
-                return _mm256_testz_si256(eq, eq) != 0;
-            }
-
-            /**
-             * Compares vectors for inequality.
-             * 
-             * @param bV Vector to compare with.
-             * @return If ANY value doesn't match then `true` will be returned. Otherwise will return `false`.
-             */
-            bool operator!=(const Char256& bV) const noexcept {
-                __m256i eq = _mm256_xor_si256(v, bV.v);
-                return _mm256_testz_si256(eq, eq) == 0;
-            }
-
-            /**
-             * Compares vector with scalar for inequality.
-             * 
-             * @param b Scalar to compare with.
-             * @return If ANY value doesn't match with `b` then `true` will be returned. Otherwise will return `false`.
-             */
-            bool operator!=(const char b) const noexcept {
-                __m256i bV = _mm256_set1_epi8(b);
-                __m256i eq = _mm256_xor_si256(v, bV);
-                return _mm256_testz_si256(eq, eq) == 0;
-            }
-
-            /**
-             * Adds two vectors. Simple call to `_mm256_add_epi8`.
-             * 
-             * @param bV Vector to add.
-             * @return New object being a result of addition of vectors.
-             */
-            Char256 operator+(const Char256& bV) const noexcept {
-                return _mm256_add_epi8(v, bV.v);
-            }
-
-            /**
-             * Adds a scalar to vector. Similar to one using Char256 but creates intermediate vector filled with value of `b`.
-             * 
-             * @param b Scalar to add.
-             * @return New object being a result of adding value of `b` to vector.
-             */
-            Char256 operator+(const char& b) const noexcept{
-                return _mm256_add_epi8(v, _mm256_set1_epi8(b));
-            }
-
-            /**
-             * Adds second vector and returns reference to existing vector.
-             * 
-             * @param bV Vector to add.
-             * @return Reference to the same object after performing addition (`*this`).
-             */
-            Char256& operator+=(const Char256& bV) noexcept {
-                v = _mm256_add_epi8(v, bV.v);
-                return *this;
-            }
-
-
-            /**
-             * Adds a scalar to vector and returns reference to existing vector.
-             * 
-             * @param b Scalar to add.
-             * @return Reference to the same object after performing addition (`*this`).
-             */
-            Char256& operator+=(const char& b) noexcept {
-                v =_mm256_add_epi8(v, _mm256_set1_epi8(b));
-                return *this;
-            }
-
-
-            Char256 operator-(const Char256& bV) const noexcept {
-                return _mm256_sub_epi8(v, bV.v);
-            }
-
-
-            Char256 operator-(const char& b) const noexcept {
-                return _mm256_sub_epi8(v, _mm256_set1_epi8(b));
-            }
-
-
-            Char256& operator-=(const Char256& bV) noexcept {
-                v = _mm256_sub_epi8(v, bV.v);
-                return *this;
-            }
-
-
-            Char256& operator-=(const char& b) noexcept {
-                v = _mm256_sub_epi8(v, _mm256_set1_epi8(b));
-                return *this;
-            }
-
-
-            Char256 operator*(const Char256& bV) const noexcept {
-                __m256i fhalf_a = _mm256_and_si256(v, constants::EPI8_CRATE_EPI16);
-                __m256i fhalf_b = _mm256_and_si256(bV.v, constants::EPI8_CRATE_EPI16);
-
-                __m256i shalf_a = _mm256_and_si256(v, constants::EPI8_CRATE_EPI16_INVERSE);
-                __m256i shalf_b = _mm256_and_si256(bV.v, constants::EPI8_CRATE_EPI16_INVERSE);
-
-                shalf_a = _mm256_srli_si256(shalf_a, 1);
-                shalf_b = _mm256_srli_si256(shalf_b, 1);
-
-                __m256i fresult = _mm256_mullo_epi16(fhalf_a, fhalf_b);
-                fresult = _mm256_and_si256(fresult, constants::EPI8_CRATE_EPI16);
-
-                __m256i sresult = _mm256_mullo_epi16(shalf_a, shalf_b);
-                sresult = _mm256_and_si256(sresult, constants::EPI8_CRATE_EPI16);
-                sresult = _mm256_slli_si256(sresult, 1);
-
-                return _mm256_or_si256(fresult, sresult);
-            }
-
-
-            Char256 operator*(const char& b) const noexcept {
-                __m256i fhalf = _mm256_and_si256(v, constants::EPI8_CRATE_EPI16);
-                __m256i bV = _mm256_set1_epi16(b); 
-
-                __m256i shalf = _mm256_and_si256(v, constants::EPI8_CRATE_EPI16_INVERSE);
-
-                shalf = _mm256_srli_si256(shalf, 1);
-
-                __m256i fresult = _mm256_mullo_epi16(fhalf, bV);
-                fresult = _mm256_and_si256(fresult, constants::EPI8_CRATE_EPI16);
-
-                __m256i sresult = _mm256_mullo_epi16(shalf, bV);
-                sresult = _mm256_and_si256(sresult, constants::EPI8_CRATE_EPI16);
-                sresult = _mm256_slli_si256(sresult, 1);
-
-                return _mm256_or_si256(fresult, sresult);
-            }
-
-
-            Char256& operator*=(const Char256& bV) noexcept {
-                __m256i fhalf_a = _mm256_and_si256(v, constants::EPI8_CRATE_EPI16);
-                __m256i fhalf_b = _mm256_and_si256(bV.v, constants::EPI8_CRATE_EPI16);
-
-                __m256i shalf_a = _mm256_and_si256(v, constants::EPI8_CRATE_EPI16_INVERSE);
-                __m256i shalf_b = _mm256_and_si256(bV.v, constants::EPI8_CRATE_EPI16_INVERSE);
-
-                shalf_a = _mm256_srli_si256(shalf_a, 1);
-                shalf_b = _mm256_srli_si256(shalf_b, 1);
-
-                __m256i fresult = _mm256_mullo_epi16(fhalf_a, fhalf_b);
-                fresult = _mm256_and_si256(fresult, constants::EPI8_CRATE_EPI16);
-
-                __m256i sresult = _mm256_mullo_epi16(shalf_a, shalf_b);
-                sresult = _mm256_and_si256(sresult, constants::EPI8_CRATE_EPI16);
-                sresult = _mm256_slli_si256(sresult, 1);
-
-                v = _mm256_or_si256(fresult, sresult);
-                return *this;
-            }
-
-
-            Char256& operator*=(const char& b) noexcept {
-                __m256i fhalf = _mm256_and_si256(v, constants::EPI8_CRATE_EPI16);
-                __m256i bV = _mm256_set1_epi16(b); 
-
-                __m256i shalf = _mm256_and_si256(v, constants::EPI8_CRATE_EPI16_INVERSE);
-
-                shalf = _mm256_srli_si256(shalf, 1);
-
-                __m256i fresult = _mm256_mullo_epi16(fhalf, bV);
-                fresult = _mm256_and_si256(fresult, constants::EPI8_CRATE_EPI16);
-
-                __m256i sresult = _mm256_mullo_epi16(shalf, bV);
-                sresult = _mm256_and_si256(sresult, constants::EPI8_CRATE_EPI16);
-                sresult = _mm256_slli_si256(sresult, 1);
-
-                v = _mm256_or_si256(fresult, sresult);
-                return *this;
-            }
-
-
-            Char256 operator/(const Char256& bV) const noexcept {
-                /*alignas(32) char vP[size];
-                alignas(32) char bP[size];
-
-                _mm256_store_si256((__m256i*)vP, v);
-
-                for(unsigned int i = 0; i < size; ++i)
-                    vP[i] = bP[i] ? vP[i] / bP[i] : 0;
-
-                return _mm256_load_si256((const __m256i*)vP);
-                */
-
-                auto [v_fhalf_epi16, v_shalf_epi16] = _sig_ext_epi8_epi16(v);
-                auto [b_fhalf_epi16, b_shalf_epi16] = _sig_ext_epi8_epi16(bV.v);
-
-                auto [v_first_half, v_second_half] = _sig_ext_epi16_epi32(v_fhalf_epi16);
-                __m256 v_fhalf_f = _mm256_cvtepi32_ps(v_first_half);
-                __m256 v_shalf_f = _mm256_cvtepi32_ps(v_second_half);
-
-                auto [bv_first_half, bv_second_half] = _sig_ext_epi16_epi32(b_fhalf_epi16);
-                __m256 bv_fhalf_f = _mm256_cvtepi32_ps(bv_first_half);
-                __m256 bv_shalf_f = _mm256_cvtepi32_ps(bv_second_half);
-
-                __m256i fresult = _mm256_cvtps_epi32(_mm256_round_ps(_mm256_div_ps(v_fhalf_f, bv_fhalf_f), _MM_FROUND_TO_ZERO | _MM_FROUND_NO_EXC));
-                __m256i sresult = _mm256_cvtps_epi32(_mm256_round_ps(_mm256_div_ps(v_shalf_f, bv_shalf_f), _MM_FROUND_TO_ZERO | _MM_FROUND_NO_EXC));
-                
-                fresult = _mm256_and_si256(fresult, constants::EPI8_CRATE_EPI32);
-                fresult = _mm256_slli_si256(fresult, 3);
-                sresult = _mm256_and_si256(sresult, constants::EPI8_CRATE_EPI32);
-                sresult = _mm256_slli_si256(sresult, 1);
-
-                __m256i half_res = _mm256_or_si256(fresult, sresult);
-
-                std::tie(v_first_half, v_second_half) = _sig_ext_epi16_epi32(v_shalf_epi16);
-                v_fhalf_f = _mm256_cvtepi32_ps(v_first_half);
-                v_shalf_f = _mm256_cvtepi32_ps(v_second_half);
-
-                std::tie(bv_first_half, bv_second_half) = _sig_ext_epi16_epi32(b_shalf_epi16);
-                bv_fhalf_f = _mm256_cvtepi32_ps(bv_first_half);
-                bv_shalf_f = _mm256_cvtepi32_ps(bv_second_half);
-
-                fresult = _mm256_cvtps_epi32(_mm256_round_ps(_mm256_div_ps(v_fhalf_f, bv_fhalf_f), _MM_FROUND_TO_ZERO | _MM_FROUND_NO_EXC));
-                sresult = _mm256_cvtps_epi32(_mm256_round_ps(_mm256_div_ps(v_shalf_f, bv_shalf_f), _MM_FROUND_TO_ZERO | _MM_FROUND_NO_EXC));
-                
-                fresult = _mm256_and_si256(fresult, constants::EPI8_CRATE_EPI32);
-                fresult = _mm256_slli_si256(fresult, 2);
-                sresult = _mm256_and_si256(sresult, constants::EPI8_CRATE_EPI32);
-
-                __m256i shalf_res = _mm256_or_si256(fresult, sresult);
-
-                return _mm256_or_si256(half_res, shalf_res);
-            }
-
-
-            Char256 operator/(const char& b) const noexcept {
-                auto [v_fhalf_epi16, v_shalf_epi16] = _sig_ext_epi8_epi16(v);
-                __m256 bV = _mm256_set1_ps(static_cast<float>(b));
-
-                auto [v_first_half, v_second_half] = _sig_ext_epi16_epi32(v_fhalf_epi16);
-                __m256 v_fhalf_f = _mm256_cvtepi32_ps(v_first_half);
-                __m256 v_shalf_f = _mm256_cvtepi32_ps(v_second_half);
-
-                __m256i fresult = _mm256_cvtps_epi32(_mm256_round_ps(_mm256_div_ps(v_fhalf_f, bV), _MM_FROUND_TO_ZERO | _MM_FROUND_NO_EXC));
-                __m256i sresult = _mm256_cvtps_epi32(_mm256_round_ps(_mm256_div_ps(v_shalf_f, bV), _MM_FROUND_TO_ZERO | _MM_FROUND_NO_EXC));
-                
-                fresult = _mm256_and_si256(fresult, constants::EPI8_CRATE_EPI32);
-                fresult = _mm256_slli_si256(fresult, 3);
-                sresult = _mm256_and_si256(sresult, constants::EPI8_CRATE_EPI32);
-                sresult = _mm256_slli_si256(sresult, 1);
-
-                __m256i half_res = _mm256_or_si256(fresult, sresult);
-
-                std::tie(v_first_half, v_second_half) = _sig_ext_epi16_epi32(v_shalf_epi16);
-                v_fhalf_f = _mm256_cvtepi32_ps(v_first_half);
-                v_shalf_f = _mm256_cvtepi32_ps(v_second_half);
-
-                fresult = _mm256_cvtps_epi32(_mm256_round_ps(_mm256_div_ps(v_fhalf_f, bV), _MM_FROUND_TO_ZERO | _MM_FROUND_NO_EXC));
-                sresult = _mm256_cvtps_epi32(_mm256_round_ps(_mm256_div_ps(v_shalf_f, bV), _MM_FROUND_TO_ZERO | _MM_FROUND_NO_EXC));
-                
-                fresult = _mm256_and_si256(fresult, constants::EPI8_CRATE_EPI32);
-                fresult = _mm256_slli_si256(fresult, 2);
-                sresult = _mm256_and_si256(sresult, constants::EPI8_CRATE_EPI32);
-
-                __m256i shalf_res = _mm256_or_si256(fresult, sresult);
-
-                return _mm256_or_si256(half_res, shalf_res);
-            }
-
-
-            Char256& operator/=(const Char256& bV) noexcept {
-                auto [v_fhalf_epi16, v_shalf_epi16] = _sig_ext_epi8_epi16(v);
-                auto [b_fhalf_epi16, b_shalf_epi16] = _sig_ext_epi8_epi16(bV.v);
-
-                auto [v_first_half, v_second_half] = _sig_ext_epi16_epi32(v_fhalf_epi16);
-                __m256 v_fhalf_f = _mm256_cvtepi32_ps(v_first_half);
-                __m256 v_shalf_f = _mm256_cvtepi32_ps(v_second_half);
-
-                auto [bv_first_half, bv_second_half] = _sig_ext_epi16_epi32(b_fhalf_epi16);
-                __m256 bv_fhalf_f = _mm256_cvtepi32_ps(bv_first_half);
-                __m256 bv_shalf_f = _mm256_cvtepi32_ps(bv_second_half);
-
-                __m256i fresult = _mm256_cvtps_epi32(_mm256_round_ps(_mm256_div_ps(v_fhalf_f, bv_fhalf_f), _MM_FROUND_TO_ZERO | _MM_FROUND_NO_EXC));
-                __m256i sresult = _mm256_cvtps_epi32(_mm256_round_ps(_mm256_div_ps(v_shalf_f, bv_shalf_f), _MM_FROUND_TO_ZERO | _MM_FROUND_NO_EXC));
-                
-                fresult = _mm256_and_si256(fresult, constants::EPI8_CRATE_EPI32);
-                fresult = _mm256_slli_si256(fresult, 3);
-                sresult = _mm256_and_si256(sresult, constants::EPI8_CRATE_EPI32);
-                sresult = _mm256_slli_si256(sresult, 1);
-
-                __m256i half_res = _mm256_or_si256(fresult, sresult);
-
-                std::tie(v_first_half, v_second_half) = _sig_ext_epi16_epi32(v_shalf_epi16);
-                v_fhalf_f = _mm256_cvtepi32_ps(v_first_half);
-                v_shalf_f = _mm256_cvtepi32_ps(v_second_half);
-
-                std::tie(bv_first_half, bv_second_half) = _sig_ext_epi16_epi32(b_shalf_epi16);
-                bv_fhalf_f = _mm256_cvtepi32_ps(bv_first_half);
-                bv_shalf_f = _mm256_cvtepi32_ps(bv_second_half);
-
-                fresult = _mm256_cvtps_epi32(_mm256_round_ps(_mm256_div_ps(v_fhalf_f, bv_fhalf_f), _MM_FROUND_TO_ZERO | _MM_FROUND_NO_EXC));
-                sresult = _mm256_cvtps_epi32(_mm256_round_ps(_mm256_div_ps(v_shalf_f, bv_shalf_f), _MM_FROUND_TO_ZERO | _MM_FROUND_NO_EXC));
-                
-                fresult = _mm256_and_si256(fresult, constants::EPI8_CRATE_EPI32);
-                fresult = _mm256_slli_si256(fresult, 2);
-                sresult = _mm256_and_si256(sresult, constants::EPI8_CRATE_EPI32);
-
-                __m256i shalf_res = _mm256_or_si256(fresult, sresult);
-
-                v = _mm256_or_si256(half_res, shalf_res);
-                return *this;
-            }
-
-
-            Char256& operator/=(const char& b) noexcept {
-                auto [v_fhalf_epi16, v_shalf_epi16] = _sig_ext_epi8_epi16(v);
-                __m256 bV = _mm256_set1_ps(static_cast<float>(b));
-
-                auto [v_first_half, v_second_half] = _sig_ext_epi16_epi32(v_fhalf_epi16);
-                __m256 v_fhalf_f = _mm256_cvtepi32_ps(v_first_half);
-                __m256 v_shalf_f = _mm256_cvtepi32_ps(v_second_half);
-
-                __m256i fresult = _mm256_cvtps_epi32(_mm256_round_ps(_mm256_div_ps(v_fhalf_f, bV), _MM_FROUND_TO_ZERO | _MM_FROUND_NO_EXC));
-                __m256i sresult = _mm256_cvtps_epi32(_mm256_round_ps(_mm256_div_ps(v_shalf_f, bV), _MM_FROUND_TO_ZERO | _MM_FROUND_NO_EXC));
-                
-                fresult = _mm256_and_si256(fresult, constants::EPI8_CRATE_EPI32);
-                fresult = _mm256_slli_si256(fresult, 3);
-                sresult = _mm256_and_si256(sresult, constants::EPI8_CRATE_EPI32);
-                sresult = _mm256_slli_si256(sresult, 1);
-
-                __m256i half_res = _mm256_or_si256(fresult, sresult);
-
-                std::tie(v_first_half, v_second_half) = _sig_ext_epi16_epi32(v_shalf_epi16);
-                v_fhalf_f = _mm256_cvtepi32_ps(v_first_half);
-                v_shalf_f = _mm256_cvtepi32_ps(v_second_half);
-
-                fresult = _mm256_cvtps_epi32(_mm256_round_ps(_mm256_div_ps(v_fhalf_f, bV), _MM_FROUND_TO_ZERO | _MM_FROUND_NO_EXC));
-                sresult = _mm256_cvtps_epi32(_mm256_round_ps(_mm256_div_ps(v_shalf_f, bV), _MM_FROUND_TO_ZERO | _MM_FROUND_NO_EXC));
-                
-                fresult = _mm256_and_si256(fresult, constants::EPI8_CRATE_EPI32);
-                fresult = _mm256_slli_si256(fresult, 2);
-                sresult = _mm256_and_si256(sresult, constants::EPI8_CRATE_EPI32);
-
-                __m256i shalf_res = _mm256_or_si256(fresult, sresult);
-
-                v = _mm256_or_si256(half_res, shalf_res);
-                return *this;
-            }
-
-
-            Char256 operator%(const Char256& bV) const noexcept {
-                auto [v_fhalf_epi16, v_shalf_epi16] = _sig_ext_epi8_epi16(v);
-                auto [b_fhalf_epi16, b_shalf_epi16] = _sig_ext_epi8_epi16(bV.v);
-
-                auto [v_first_half, v_second_half] = _sig_ext_epi16_epi32(v_fhalf_epi16);
-                __m256 v_fhalf_f = _mm256_cvtepi32_ps(v_first_half);
-                __m256 v_shalf_f = _mm256_cvtepi32_ps(v_second_half);
-
-                auto [bv_first_half, bv_second_half] = _sig_ext_epi16_epi32(b_fhalf_epi16);
-                __m256 bv_fhalf_f = _mm256_cvtepi32_ps(bv_first_half);
-                __m256 bv_shalf_f = _mm256_cvtepi32_ps(bv_second_half);
-
-                __m256i fresult = _mm256_cvtps_epi32(_mm256_round_ps(_mm256_div_ps(v_fhalf_f, bv_fhalf_f), _MM_FROUND_TO_ZERO | _MM_FROUND_NO_EXC));
-                __m256i sresult = _mm256_cvtps_epi32(_mm256_round_ps(_mm256_div_ps(v_shalf_f, bv_shalf_f), _MM_FROUND_TO_ZERO | _MM_FROUND_NO_EXC));
-                
-                fresult = _mm256_and_si256(fresult, constants::EPI16_CRATE_EPI32);
-                fresult = _mm256_slli_si256(fresult, 2);
-                sresult = _mm256_and_si256(sresult, constants::EPI16_CRATE_EPI32);
-
-                __m256i half_res = _mm256_or_si256(fresult, sresult);
-
-                std::tie(v_first_half, v_second_half) = _sig_ext_epi16_epi32(v_shalf_epi16);
-                
-                v_fhalf_f = _mm256_cvtepi32_ps(v_first_half);
-                v_shalf_f = _mm256_cvtepi32_ps(v_second_half);
-
-                std::tie(bv_first_half, bv_second_half) = _sig_ext_epi16_epi32(b_shalf_epi16);
-                bv_fhalf_f = _mm256_cvtepi32_ps(bv_first_half);
-                bv_shalf_f = _mm256_cvtepi32_ps(bv_second_half);
-
-                fresult = _mm256_cvtps_epi32(_mm256_round_ps(_mm256_div_ps(v_fhalf_f, bv_fhalf_f), _MM_FROUND_TO_ZERO | _MM_FROUND_NO_EXC));
-                sresult = _mm256_cvtps_epi32(_mm256_round_ps(_mm256_div_ps(v_shalf_f, bv_shalf_f), _MM_FROUND_TO_ZERO | _MM_FROUND_NO_EXC));
-                
-                fresult = _mm256_and_si256(fresult, constants::EPI16_CRATE_EPI32);
-                fresult = _mm256_slli_si256(fresult, 2);
-                sresult = _mm256_and_si256(sresult, constants::EPI16_CRATE_EPI32);
-
-                __m256i shalf_res = _mm256_or_si256(fresult, sresult);
-
-                fresult = _mm256_mullo_epi16(half_res, b_fhalf_epi16);
-                fresult = _mm256_and_si256(fresult, constants::EPI8_CRATE_EPI16);
-                fresult = _mm256_slli_si256(fresult, 1);
-
-                sresult = _mm256_mullo_epi16(shalf_res, b_shalf_epi16);
-                sresult = _mm256_and_si256(sresult, constants::EPI8_CRATE_EPI16);
-                
-                __m256i result = _mm256_or_si256(fresult, sresult);
-
-                return _mm256_sub_epi8(v, result);
-            }
-
-
-            Char256 operator%(const char& b) const noexcept {
-                /*alignas(32) char vP[size];
-
-                _mm256_store_si256((__m256i*)vP, v);
-
-                for(unsigned int i = 0; i < 32; ++i)
-                    vP[i] = b ? vP[i] % b : 0;
-
-                return _mm256_load_si256((const __m256i*)vP);*/
-
-                auto [v_fhalf_epi16, v_shalf_epi16] = _sig_ext_epi8_epi16(v);
-
-                __m256 bV = _mm256_set1_ps(static_cast<float>(b));
-                __m256i bV_epi16 = _mm256_set1_epi16(static_cast<short>(b));
-
-                auto [v_first_half, v_second_half] = _sig_ext_epi16_epi32(v_fhalf_epi16);
-                __m256 v_fhalf_f = _mm256_cvtepi32_ps(v_first_half);
-                __m256 v_shalf_f = _mm256_cvtepi32_ps(v_second_half);
-
-                __m256i fresult = _mm256_cvtps_epi32(_mm256_round_ps(_mm256_div_ps(v_fhalf_f, bV), _MM_FROUND_TO_ZERO | _MM_FROUND_NO_EXC));
-                __m256i sresult = _mm256_cvtps_epi32(_mm256_round_ps(_mm256_div_ps(v_shalf_f, bV), _MM_FROUND_TO_ZERO | _MM_FROUND_NO_EXC));
-                
-                fresult = _mm256_and_si256(fresult, constants::EPI16_CRATE_EPI32);
-                fresult = _mm256_slli_si256(fresult, 2);
-                sresult = _mm256_and_si256(sresult, constants::EPI16_CRATE_EPI32);
-
-                __m256i half_res = _mm256_or_si256(fresult, sresult);
-
-                std::tie(v_first_half, v_second_half) = _sig_ext_epi16_epi32(v_shalf_epi16);
-                
-                v_fhalf_f = _mm256_cvtepi32_ps(v_first_half);
-                v_shalf_f = _mm256_cvtepi32_ps(v_second_half);
-
-                fresult = _mm256_cvtps_epi32(_mm256_round_ps(_mm256_div_ps(v_fhalf_f, bV), _MM_FROUND_TO_ZERO | _MM_FROUND_NO_EXC));
-                sresult = _mm256_cvtps_epi32(_mm256_round_ps(_mm256_div_ps(v_shalf_f, bV), _MM_FROUND_TO_ZERO | _MM_FROUND_NO_EXC));
-                
-                fresult = _mm256_and_si256(fresult, constants::EPI16_CRATE_EPI32);
-                fresult = _mm256_slli_si256(fresult, 2);
-                sresult = _mm256_and_si256(sresult, constants::EPI16_CRATE_EPI32);
-
-                __m256i shalf_res = _mm256_or_si256(fresult, sresult);
-
-                fresult = _mm256_mullo_epi16(half_res, bV_epi16);
-                fresult = _mm256_and_si256(fresult, constants::EPI8_CRATE_EPI16);
-                fresult = _mm256_slli_si256(fresult, 1);
-
-                sresult = _mm256_mullo_epi16(shalf_res, bV_epi16);
-                sresult = _mm256_and_si256(sresult, constants::EPI8_CRATE_EPI16);
-                
-                __m256i result = _mm256_or_si256(fresult, sresult);
-
-                return _mm256_sub_epi8(v, result);
-            }
-
-
-            Char256& operator%=(const Char256& bV) noexcept {
-                auto [v_fhalf_epi16, v_shalf_epi16] = _sig_ext_epi8_epi16(v);
-                auto [b_fhalf_epi16, b_shalf_epi16] = _sig_ext_epi8_epi16(bV.v);
-
-                auto [v_first_half, v_second_half] = _sig_ext_epi16_epi32(v_fhalf_epi16);
-                __m256 v_fhalf_f = _mm256_cvtepi32_ps(v_first_half);
-                __m256 v_shalf_f = _mm256_cvtepi32_ps(v_second_half);
-
-                auto [bv_first_half, bv_second_half] = _sig_ext_epi16_epi32(b_fhalf_epi16);
-                __m256 bv_fhalf_f = _mm256_cvtepi32_ps(bv_first_half);
-                __m256 bv_shalf_f = _mm256_cvtepi32_ps(bv_second_half);
-
-                __m256i fresult = _mm256_cvtps_epi32(_mm256_round_ps(_mm256_div_ps(v_fhalf_f, bv_fhalf_f), _MM_FROUND_TO_ZERO | _MM_FROUND_NO_EXC));
-                __m256i sresult = _mm256_cvtps_epi32(_mm256_round_ps(_mm256_div_ps(v_shalf_f, bv_shalf_f), _MM_FROUND_TO_ZERO | _MM_FROUND_NO_EXC));
-                
-                fresult = _mm256_and_si256(fresult, constants::EPI16_CRATE_EPI32);
-                fresult = _mm256_slli_si256(fresult, 2);
-                sresult = _mm256_and_si256(sresult, constants::EPI16_CRATE_EPI32);
-
-                __m256i half_res = _mm256_or_si256(fresult, sresult);
-
-                std::tie(v_first_half, v_second_half) = _sig_ext_epi16_epi32(v_shalf_epi16);
-                
-                v_fhalf_f = _mm256_cvtepi32_ps(v_first_half);
-                v_shalf_f = _mm256_cvtepi32_ps(v_second_half);
-
-                std::tie(bv_first_half, bv_second_half) = _sig_ext_epi16_epi32(b_shalf_epi16);
-                bv_fhalf_f = _mm256_cvtepi32_ps(bv_first_half);
-                bv_shalf_f = _mm256_cvtepi32_ps(bv_second_half);
-
-                fresult = _mm256_cvtps_epi32(_mm256_round_ps(_mm256_div_ps(v_fhalf_f, bv_fhalf_f), _MM_FROUND_TO_ZERO | _MM_FROUND_NO_EXC));
-                sresult = _mm256_cvtps_epi32(_mm256_round_ps(_mm256_div_ps(v_shalf_f, bv_shalf_f), _MM_FROUND_TO_ZERO | _MM_FROUND_NO_EXC));
-                
-                fresult = _mm256_and_si256(fresult, constants::EPI16_CRATE_EPI32);
-                fresult = _mm256_slli_si256(fresult, 2);
-                sresult = _mm256_and_si256(sresult, constants::EPI16_CRATE_EPI32);
-
-                __m256i shalf_res = _mm256_or_si256(fresult, sresult);
-
-                fresult = _mm256_mullo_epi16(half_res, b_fhalf_epi16);
-                fresult = _mm256_and_si256(fresult, constants::EPI8_CRATE_EPI16);
-                fresult = _mm256_slli_si256(fresult, 1);
-
-                sresult = _mm256_mullo_epi16(shalf_res, b_shalf_epi16);
-                sresult = _mm256_and_si256(sresult, constants::EPI8_CRATE_EPI16);
-                
-                __m256i result = _mm256_or_si256(fresult, sresult);
-
-                v = _mm256_sub_epi8(v, result);
-                return *this;
-            }
-
-
-            Char256& operator%=(const char& b) noexcept {
-                auto [v_fhalf_epi16, v_shalf_epi16] = _sig_ext_epi8_epi16(v);
-
-                __m256 bV = _mm256_set1_ps(static_cast<float>(b));
-                __m256i bV_epi16 = _mm256_set1_epi16(static_cast<short>(b));
-
-                auto [v_first_half, v_second_half] = _sig_ext_epi16_epi32(v_fhalf_epi16);
-                __m256 v_fhalf_f = _mm256_cvtepi32_ps(v_first_half);
-                __m256 v_shalf_f = _mm256_cvtepi32_ps(v_second_half);
-
-                __m256i fresult = _mm256_cvtps_epi32(_mm256_round_ps(_mm256_div_ps(v_fhalf_f, bV), _MM_FROUND_TO_ZERO | _MM_FROUND_NO_EXC));
-                __m256i sresult = _mm256_cvtps_epi32(_mm256_round_ps(_mm256_div_ps(v_shalf_f, bV), _MM_FROUND_TO_ZERO | _MM_FROUND_NO_EXC));
-                
-                fresult = _mm256_and_si256(fresult, constants::EPI16_CRATE_EPI32);
-                fresult = _mm256_slli_si256(fresult, 2);
-                sresult = _mm256_and_si256(sresult, constants::EPI16_CRATE_EPI32);
-
-                __m256i half_res = _mm256_or_si256(fresult, sresult);
-
-                std::tie(v_first_half, v_second_half) = _sig_ext_epi16_epi32(v_shalf_epi16);
-                
-                v_fhalf_f = _mm256_cvtepi32_ps(v_first_half);
-                v_shalf_f = _mm256_cvtepi32_ps(v_second_half);
-
-                fresult = _mm256_cvtps_epi32(_mm256_round_ps(_mm256_div_ps(v_fhalf_f, bV), _MM_FROUND_TO_ZERO | _MM_FROUND_NO_EXC));
-                sresult = _mm256_cvtps_epi32(_mm256_round_ps(_mm256_div_ps(v_shalf_f, bV), _MM_FROUND_TO_ZERO | _MM_FROUND_NO_EXC));
-                
-                fresult = _mm256_and_si256(fresult, constants::EPI16_CRATE_EPI32);
-                fresult = _mm256_slli_si256(fresult, 2);
-                sresult = _mm256_and_si256(sresult, constants::EPI16_CRATE_EPI32);
-
-                __m256i shalf_res = _mm256_or_si256(fresult, sresult);
-
-                fresult = _mm256_mullo_epi16(half_res, bV_epi16);
-                fresult = _mm256_and_si256(fresult, constants::EPI8_CRATE_EPI16);
-                fresult = _mm256_slli_si256(fresult, 1);
-
-                sresult = _mm256_mullo_epi16(shalf_res, bV_epi16);
-                sresult = _mm256_and_si256(sresult, constants::EPI8_CRATE_EPI16);
-                
-                __m256i result = _mm256_or_si256(fresult, sresult);
-
-                v = _mm256_sub_epi8(v, result);
-                return *this;
-            }
-
-
-            Char256 operator&(const Char256& bV) const noexcept {
-                return _mm256_and_si256(v, bV.v);
-            }
-
-
-            Char256 operator&(const char& b) const noexcept {
-                return _mm256_and_si256(v, _mm256_set1_epi8(b));
-            }
-
-
-            Char256& operator&=(const Char256& bV) noexcept {
-                v = _mm256_and_si256(v, bV.v);
-                return *this;
-            }
-
-
-            Char256& operator&=(const char& b) noexcept {
-                v = _mm256_and_si256(v, _mm256_set1_epi8(b));
-                return *this;
-            }
-
-
-            Char256 operator|(const Char256& bV) const noexcept {
-                return _mm256_or_si256(v, bV.v);
-            }
-
-
-            Char256 operator|(const char& b) const noexcept {
-                return _mm256_or_si256(v, _mm256_set1_epi8(b));
-            }
-
-
-            Char256& operator|=(const Char256& bV) noexcept {
-                v = _mm256_or_si256(v, bV.v);
-                return *this;
-            }
-
-
-            Char256& operator|=(const char& b) noexcept {
-                v = _mm256_or_si256(v, _mm256_set1_epi8(b));
-                return *this;
-            }
-
-
-            Char256 operator^(const Char256& bV) const noexcept {
-                return _mm256_xor_si256(v, bV.v);
-            }
-
-
-            Char256 operator^(const char& b) const noexcept {
-                return _mm256_xor_si256(v, _mm256_set1_epi8(b));
-            }
-
-
-            Char256& operator^=(const Char256& bV) noexcept {
-                v = _mm256_xor_si256(v, bV.v);
-                return *this;
-            }
-
-
-            Char256& operator^=(const char& b) noexcept {
-                v = _mm256_xor_si256(v, _mm256_set1_epi8(b));
-                return *this;
-            }
-
-
-            Char256 operator<<(const Char256& bV) const noexcept {
-                #ifdef __AVX512VL__
-                    __m128i a_lo = _mm256_castsi256_si128(v);           // Pierwsze 128 bitów
-                    __m128i a_hi = _mm256_extracti128_si256(v, 1);      // Drugie 128 bitów
-
-                    __m128i b_lo = _mm256_castsi256_si128(bV.v);           // Pierwsze 128 bitów (shift values)
-                    __m128i b_hi = _mm256_extracti128_si256(bV.v, 1);      // Drugie 128 bitów (shift values)
-
-                    // Operacja przesunięcia bitowego dla dolnych 128 bitów
-                    __m128i result_lo = _mm_sllv_epi16(a_lo, b_lo);     // SSE2/SSE3: zmienne przesunięcia
-
-                    // Operacja przesunięcia bitowego dla górnych 128 bitów
-                    __m128i result_hi = _mm_sllv_epi16(a_hi, b_hi);     // SSE2/SSE3: zmienne przesunięcia
-
-                    // Łączymy wynik z powrotem w jeden wektor 256-bitowy
-                    return _mm256_set_m128i(result_hi, result_lo);
-                #else
-                    __m256i q1_a = _mm256_and_si256(v, constants::EPI8_CRATE_EPI32);
-                    __m256i q1_b = _mm256_and_si256(bV.v, constants::EPI8_CRATE_EPI32);
-
-                    __m256i q2_a = _mm256_and_si256(_mm256_srli_si256(v, 1), constants::EPI8_CRATE_EPI32);
-                    __m256i q2_b = _mm256_and_si256(_mm256_srli_si256(bV.v, 1), constants::EPI8_CRATE_EPI32);
-
-                    __m256i q3_a = _mm256_and_si256(_mm256_srli_si256(v, 2), constants::EPI8_CRATE_EPI32);
-                    __m256i q3_b = _mm256_and_si256(_mm256_srli_si256(bV.v, 2), constants::EPI8_CRATE_EPI32);
-
-                    __m256i q4_a = _mm256_and_si256(_mm256_srli_si256(v, 3), constants::EPI8_CRATE_EPI32);
-                    __m256i q4_b = _mm256_and_si256(_mm256_srli_si256(bV.v, 3), constants::EPI8_CRATE_EPI32);
-
-                    __m256i q1_res = _mm256_sllv_epi32(q1_a, q1_b);
-                    __m256i q2_res = _mm256_sllv_epi32(q2_a, q2_b);
-                    __m256i q3_res = _mm256_sllv_epi32(q3_a, q3_b);
-                    __m256i q4_res = _mm256_sllv_epi32(q4_a, q4_b);
-
-                    q1_res = _mm256_and_si256(q1_res, constants::EPI8_CRATE_EPI32);
-                    q2_res = _mm256_and_si256(q2_res, constants::EPI8_CRATE_EPI32);
-                    q3_res = _mm256_and_si256(q3_res, constants::EPI8_CRATE_EPI32);
-                    q4_res = _mm256_and_si256(q4_res, constants::EPI8_CRATE_EPI32);
-
-                    q2_res = _mm256_slli_si256(q2_res, 1);
-                    q3_res = _mm256_slli_si256(q3_res, 2);
-                    q4_res = _mm256_slli_si256(q4_res, 3);
-                    
-                    q1_res = _mm256_or_si256(q1_res, q2_res);
-                    q2_res = _mm256_or_si256(q3_res, q4_res);
-                    return _mm256_or_si256(q1_res, q2_res);
-                #endif
-            }
-
-
-            Char256 operator<<(const unsigned int& b) const noexcept {
-                __m256i fhalf = _mm256_and_si256(v, constants::EPI8_CRATE_EPI16);
-                __m256i shalf = _mm256_and_si256(v, constants::EPI8_CRATE_EPI16_INVERSE);
-                fhalf = _mm256_slli_epi16(fhalf, b);
-                shalf = _mm256_slli_epi16(shalf, b);
-                fhalf = _mm256_and_si256(fhalf, constants::EPI8_CRATE_EPI16);
-                shalf = _mm256_and_si256(shalf, constants::EPI8_CRATE_EPI16_INVERSE);
-                return _mm256_or_si256(fhalf, shalf);
-            }
-
-
-            Char256& operator<<=(const Char256& bV) noexcept {
-                #ifdef __AVX512VL__
-                    __m128i a_lo = _mm256_castsi256_si128(v);           // Pierwsze 128 bitów
-                    __m128i a_hi = _mm256_extracti128_si256(v, 1);      // Drugie 128 bitów
-
-                    __m128i b_lo = _mm256_castsi256_si128(bV.v);           // Pierwsze 128 bitów (shift values)
-                    __m128i b_hi = _mm256_extracti128_si256(bV.v, 1);      // Drugie 128 bitów (shift values)
-
-                    // Operacja przesunięcia bitowego dla dolnych 128 bitów
-                    __m128i result_lo = _mm_sllv_epi16(a_lo, b_lo);     // SSE2/SSE3: zmienne przesunięcia
-
-                    // Operacja przesunięcia bitowego dla górnych 128 bitów
-                    __m128i result_hi = _mm_sllv_epi16(a_hi, b_hi);     // SSE2/SSE3: zmienne przesunięcia
-
-                    // Łączymy wynik z powrotem w jeden wektor 256-bitowy
-                    v = _mm256_set_m128i(result_hi, result_lo);
-                #else
-                    __m256i q1_a = _mm256_and_si256(v, constants::EPI8_CRATE_EPI32);
-                    __m256i q1_b = _mm256_and_si256(bV.v, constants::EPI8_CRATE_EPI32);
-
-                    __m256i q2_a = _mm256_and_si256(_mm256_srli_si256(v, 1), constants::EPI8_CRATE_EPI32);
-                    __m256i q2_b = _mm256_and_si256(_mm256_srli_si256(bV.v, 1), constants::EPI8_CRATE_EPI32);
-
-                    __m256i q3_a = _mm256_and_si256(_mm256_srli_si256(v, 2), constants::EPI8_CRATE_EPI32);
-                    __m256i q3_b = _mm256_and_si256(_mm256_srli_si256(bV.v, 2), constants::EPI8_CRATE_EPI32);
-
-                    __m256i q4_a = _mm256_and_si256(_mm256_srli_si256(v, 3), constants::EPI8_CRATE_EPI32);
-                    __m256i q4_b = _mm256_and_si256(_mm256_srli_si256(bV.v, 3), constants::EPI8_CRATE_EPI32);
-
-                    __m256i q1_res = _mm256_sllv_epi32(q1_a, q1_b);
-                    __m256i q2_res = _mm256_sllv_epi32(q2_a, q2_b);
-                    __m256i q3_res = _mm256_sllv_epi32(q3_a, q3_b);
-                    __m256i q4_res = _mm256_sllv_epi32(q4_a, q4_b);
-
-                    q1_res = _mm256_and_si256(q1_res, constants::EPI8_CRATE_EPI32);
-                    q2_res = _mm256_and_si256(q2_res, constants::EPI8_CRATE_EPI32);
-                    q3_res = _mm256_and_si256(q3_res, constants::EPI8_CRATE_EPI32);
-                    q4_res = _mm256_and_si256(q4_res, constants::EPI8_CRATE_EPI32);
-
-                    q2_res = _mm256_slli_si256(q2_res, 1);
-                    q3_res = _mm256_slli_si256(q3_res, 2);
-                    q4_res = _mm256_slli_si256(q4_res, 3);
-                    
-                    q1_res = _mm256_or_si256(q1_res, q2_res);
-                    q2_res = _mm256_or_si256(q3_res, q4_res);
-                    v = _mm256_or_si256(q1_res, q2_res);
-                #endif
-                return *this;
-            }
-
-
-            Char256& operator<<=(const unsigned int& b) noexcept {
-                __m256i fhalf = _mm256_and_si256(v, constants::EPI8_CRATE_EPI16);
-                __m256i shalf = _mm256_and_si256(v, constants::EPI8_CRATE_EPI16_INVERSE);
-                fhalf = _mm256_slli_epi16(fhalf, b);
-                shalf = _mm256_slli_epi16(shalf, b);
-                fhalf = _mm256_and_si256(fhalf, constants::EPI8_CRATE_EPI16);
-                shalf = _mm256_and_si256(shalf, constants::EPI8_CRATE_EPI16_INVERSE);
-                v = _mm256_or_si256(fhalf, shalf);
-                return *this;
-            }
-
-
-            Char256 operator>>(const Char256& bV) const noexcept {
-                __m256i q1_a = _mm256_and_si256(v, constants::EPI8_CRATE_EPI32);
-                __m256i q1_b = _mm256_and_si256(bV.v, constants::EPI8_CRATE_EPI32);
-
-                __m256i q2_a = _mm256_and_si256(_mm256_srli_si256(v, 1), constants::EPI8_CRATE_EPI32);
-                __m256i q2_b = _mm256_and_si256(_mm256_srli_si256(bV.v, 1), constants::EPI8_CRATE_EPI32);
-
-                __m256i q3_a = _mm256_and_si256(_mm256_srli_si256(v, 2), constants::EPI8_CRATE_EPI32);
-                __m256i q3_b = _mm256_and_si256(_mm256_srli_si256(bV.v, 2), constants::EPI8_CRATE_EPI32);
-
-                __m256i q4_a = _mm256_and_si256(_mm256_srli_si256(v, 3), constants::EPI8_CRATE_EPI32);
-                __m256i q4_b = _mm256_and_si256(_mm256_srli_si256(bV.v, 3), constants::EPI8_CRATE_EPI32);
-
-                __m256i q1_res = _mm256_srlv_epi32(q1_a, q1_b);
-                __m256i q2_res = _mm256_srlv_epi32(q2_a, q2_b);
-                __m256i q3_res = _mm256_srlv_epi32(q3_a, q3_b);
-                __m256i q4_res = _mm256_srlv_epi32(q4_a, q4_b);
-
-                q1_res = _mm256_and_si256(q1_res, constants::EPI8_CRATE_EPI32);
-                q2_res = _mm256_and_si256(q2_res, constants::EPI8_CRATE_EPI32);
-                q3_res = _mm256_and_si256(q3_res, constants::EPI8_CRATE_EPI32);
-                q4_res = _mm256_and_si256(q4_res, constants::EPI8_CRATE_EPI32);
-
-                q2_res = _mm256_slli_si256(q2_res, 1);
-                q3_res = _mm256_slli_si256(q3_res, 2);
-                q4_res = _mm256_slli_si256(q4_res, 3);
-                
-                q1_res = _mm256_or_si256(q1_res, q2_res);
-                q2_res = _mm256_or_si256(q3_res, q4_res);
-                return _mm256_or_si256(q1_res, q2_res);
-            }
-
-
-            Char256 operator>>(const unsigned int& b) const noexcept {
-                __m256i fhalf = _mm256_and_si256(v, constants::EPI8_CRATE_EPI16);
-                __m256i shalf = _mm256_and_si256(v, constants::EPI8_CRATE_EPI16_INVERSE);
-                fhalf = _mm256_srli_epi16(fhalf, b);
-                shalf = _mm256_srli_epi16(shalf, b);
-                fhalf = _mm256_and_si256(fhalf, constants::EPI8_CRATE_EPI16);
-                shalf = _mm256_and_si256(shalf, constants::EPI8_CRATE_EPI16_INVERSE);
-                return _mm256_or_si256(fhalf, shalf);
-            }
-
-
-            Char256& operator>>=(const Char256& bV) noexcept {
-                __m256i q1_a = _mm256_and_si256(v, constants::EPI8_CRATE_EPI32);
-                __m256i q1_b = _mm256_and_si256(bV.v, constants::EPI8_CRATE_EPI32);
-
-                __m256i q2_a = _mm256_and_si256(_mm256_srli_si256(v, 1), constants::EPI8_CRATE_EPI32);
-                __m256i q2_b = _mm256_and_si256(_mm256_srli_si256(bV.v, 1), constants::EPI8_CRATE_EPI32);
-
-                __m256i q3_a = _mm256_and_si256(_mm256_srli_si256(v, 2), constants::EPI8_CRATE_EPI32);
-                __m256i q3_b = _mm256_and_si256(_mm256_srli_si256(bV.v, 2), constants::EPI8_CRATE_EPI32);
-
-                __m256i q4_a = _mm256_and_si256(_mm256_srli_si256(v, 3), constants::EPI8_CRATE_EPI32);
-                __m256i q4_b = _mm256_and_si256(_mm256_srli_si256(bV.v, 3), constants::EPI8_CRATE_EPI32);
-
-                __m256i q1_res = _mm256_srlv_epi32(q1_a, q1_b);
-                __m256i q2_res = _mm256_srlv_epi32(q2_a, q2_b);
-                __m256i q3_res = _mm256_srlv_epi32(q3_a, q3_b);
-                __m256i q4_res = _mm256_srlv_epi32(q4_a, q4_b);
-
-                q1_res = _mm256_and_si256(q1_res, constants::EPI8_CRATE_EPI32);
-                q2_res = _mm256_and_si256(q2_res, constants::EPI8_CRATE_EPI32);
-                q3_res = _mm256_and_si256(q3_res, constants::EPI8_CRATE_EPI32);
-                q4_res = _mm256_and_si256(q4_res, constants::EPI8_CRATE_EPI32);
-
-                q2_res = _mm256_slli_si256(q2_res, 1);
-                q3_res = _mm256_slli_si256(q3_res, 2);
-                q4_res = _mm256_slli_si256(q4_res, 3);
-                
-                q1_res = _mm256_or_si256(q1_res, q2_res);
-                q2_res = _mm256_or_si256(q3_res, q4_res);
-                v = _mm256_or_si256(q1_res, q2_res);
-                return *this;
-            }
-
-
-            Char256& operator>>=(const unsigned int& b) noexcept {
-                __m256i fhalf = _mm256_and_si256(v, constants::EPI8_CRATE_EPI16);
-                __m256i shalf = _mm256_and_si256(v, constants::EPI8_CRATE_EPI16_INVERSE);
-                fhalf = _mm256_srli_epi16(fhalf, b);
-                shalf = _mm256_srli_epi16(shalf, b);
-                fhalf = _mm256_and_si256(fhalf, constants::EPI8_CRATE_EPI16);
-                shalf = _mm256_and_si256(shalf, constants::EPI8_CRATE_EPI16_INVERSE);
-                v = _mm256_or_si256(fhalf, shalf);
-                return *this;
-            }
-
-            /**
-             * Bitwise NOT.
-             * 
-             * @return New object with negated bits.
-             */
-            Char256 operator~() const noexcept {
-                return _mm256_xor_si256(v, constants::ONES);
-            }
-
-            /**
-             * A string representation of internal vector contents. All 32 stored values will be printed out.
-             * 
-             * @return String in the following format (for default constructor): "Char256(0, 0, [...], 0)"
-             */
-            std::string str() const noexcept {
-                std::string result = "Char256(";
-                char* iv = (char*)&v; 
-                for(unsigned i{0}; i < 31; ++i)
-                    result += std::to_string(static_cast<short>(iv[i])) + ", ";
-                
-                result += std::to_string(static_cast<short>(iv[31]));
-                result += ")";
-                return result;
-            }
-
-            /**
-             * Creates a string from internal vector.
-             * This function is safe even if data is not null-terminated. 
-             * 
-             * @return String filled with contents of internal vector.
-             */
-            std::string toString() const noexcept {
-                alignas(32) char tmp[33];
-                tmp[32] = '\0';
-
-                _mm256_store_si256((__m256i*)tmp, v);
-
-                return std::string(tmp);
-            }
-
-            /**
-             * Prints content of vector as raw string.
-             * @param os Output stream, to which content will be written.
-             * @param a Vector, whose value will be written to stream.
-             * @return Reference to `os`.
-             */
-            friend std::ostream& operator<<(std::ostream& os, const Char256& a);
-
-    };
-}
-
->>>>>>> 90094c49
 #endif