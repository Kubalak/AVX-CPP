#pragma once
#ifndef _AVXCPP_PERF_UTILS_HPP
#define _AVXCPP_PERF_UTILS_HPP
#include "test_utils.hpp"
#include <utility>

namespace testing{
    namespace perf{

        struct TestConfig {
            int randomSeed = 42;
            bool printCPUInfo = true;
            bool printWarmupInfo = true;
            bool printPreparationTime = true;
            bool verifyValues = true;
        };

        void printCPUDetails() {
            std::array<char, 128> buff;
            std::string cpu_info;
            
            #ifdef _MSC_VER
                FILE* pipe = _popen("wmic cpu get name,numberofcores,numberoflogicalprocessors /FORMAT:list", "r");
            #else
                #ifdef _WIN32
                    FILE* pipe = popen("wmic cpu get name,numberofcores,numberoflogicalprocessors /FORMAT:list", "r");
                #elif __linux__
                    FILE* pipe = popen("cat /proc/cpuinfo | grep -e 'model name' -e 'cpu cores' | head -n 2", "r");
                #else
                    FILE* pipe = popen("echo 'This platform CPU info not yet supported!'", "r");
                #endif
            #endif

            if(pipe){
                while(!feof(pipe))
                {
                    if(fgets(buff.data(), buff.size(), pipe) != NULL)
                        cpu_info += buff.data();
                }
                #ifdef _MSC_VER
                    _pclose(pipe);
                #else
                    pclose(pipe);
                #endif

                std::cout << "CPU info: \n" << cpu_info << '\n';
                #ifndef NDEBUG
                    std::ofstream procinfo("procinfo.txt", std::ios_base::out | std::ios_base::trunc | std::ios_base::binary);
                    if(procinfo.good()){
                        procinfo.write(cpu_info.data(), cpu_info.size());
                        procinfo.close();
                    }
                #endif
                
            }
        }

        /**
         * Performs a CPU warmup using dummy AVX2 based load for `ms` number of milliseconds.
         * 
         * Disclaimer: Fully loads only one CPU thread.
         * 
         * @param ms How many milliseconds of load should take.
         * @param silent If set as `true` don't print to stdout.
         */
        void doCPUWarmup(const unsigned int& ms = 10, const bool& silent = false) noexcept {
            auto start = std::chrono::steady_clock::now();
            auto stop = start;

            __m256i a = _mm256_setzero_si256(), b = _mm256_setzero_si256();
            alignas(32) int v[8]; 

            volatile int64_t c;
            while(1) {
                for(unsigned int i{0};i < 8; ++i)
                    v[i] = rand();
                a = _mm256_xor_si256(a, b);
                a = _mm256_load_si256((const __m256i*)v);
                stop = std::chrono::steady_clock::now();
                c = std::chrono::duration_cast<std::chrono::milliseconds>(stop-start).count();
                if(c >= ms)
                    break;
            }
            
            if(!silent) {
                stop = std::chrono::steady_clock::now();
                auto [value, unit] = universalDuration(std::chrono::duration_cast<std::chrono::nanoseconds>(stop-start).count());
                std::printf("CPU warmup finished in %.4lf %s\n", value, unit.c_str());
            }
        }

        template<typename S>
        std::string validationToStr(const std::tuple<int64_t, S, S>& retVal){            
            if(std::get<0>(retVal) == -2) return "E_INVAL_SIZE";
            if(std::get<0>(retVal) == -1) return "OK";
            return "[" + std::to_string(std::get<0>(retVal)) + "] -> " + std::to_string(std::get<1>(retVal)) + " vs " + std::to_string(std::get<2>(retVal));
        }
        

        /**
         * Verifies results of adding `aV` and `bV` comparing it with `cV`.
         * 
         * @param aV First vector
         * @param bV Second vector
         * @param cV Results vector
         * @param print Print to cerr in case of failure.
         * @returns `-2` if vector sizes don't match. `-1` if verification finished successfully. Otherwise returns a position where `cV` does not match expected value.
         */
        template<typename S>
        std::tuple<int64_t, S, S> verifyAdd(const std::vector<S>& aV, const std::vector<S>& bV, const std::vector<S>& cV,  const bool  print = true){
            if(aV.size() != bV.size() || aV.size() != cV.size()) {
                std::cerr << "Sizes don't match (" << aV.size() << " vs " << bV.size() << " vs " << cV.size() << ")!\n";
                return std::make_tuple(-2, 0, 0);
            }

            S d = bV[bV.size() / 2];
            S temp;

            for(uint64_t pos{0}; pos < aV.size(); ++pos){
                temp = *(aV.data() + pos) + *(bV.data() + pos);
                temp += d;
                if(cV[pos] != temp){

                    if(print)
                        std::cerr << "Validation failed for index [" << pos << "] expected: " << cV[pos] << " got: " << temp << '\n';
                    
                    return std::make_tuple(pos, temp, cV[pos]);
                }
            }

            return std::make_tuple(-1, 0, 0);
        }

        /**
         * Verifies results of substracting `bV` from `aV` comparing it with `cV`.
         * 
         * @param aV First vector
         * @param bV Second vector
         * @param cV Results vector
         * @param print Print to cerr in case of failure.
         * @returns `-2` if vector sizes don't match. `-1` if verification finished successfully. Otherwise returns a position where `cV` does not match expected value.
         */
        template<typename S>
        std::tuple<int64_t, S, S> verifySub(const std::vector<S>& aV, const std::vector<S>& bV, const std::vector<S>& cV,  const bool  print = true){
            if(aV.size() != bV.size() || aV.size() != cV.size()) {
                std::cerr << "Sizes don't match (" << aV.size() << " vs " << bV.size() << " vs " << cV.size() << ")!\n";
                return std::make_tuple(-2, 0, 0);
            }

            S d = bV[bV.size() / 2];
            S temp;

            for(uint64_t pos{0}; pos < aV.size(); ++pos){
                temp = *(aV.data() + pos) - *(bV.data() + pos);
                temp -= d;
                if(cV[pos] != temp){

                    if(print)
                        std::cerr << "Validation failed for index [" << pos << "] expected: " << cV[pos] << " got: " << temp << '\n';
                    
                    return std::make_tuple(pos, temp, cV[pos]);
                }
            }

            return std::make_tuple(-1, 0, 0);
        }

        /**
         * Verifies results of multiplying `aV`and `bV` comparing it with `cV`.
         * 
         * @param aV First vector
         * @param bV Second vector
         * @param cV Results vector
         * @param print Print to cerr in case of failure.
         * @returns `-2` if vector sizes don't match. `-1` if verification finished successfully. Otherwise returns a position where `cV` does not match expected value.
         */
        template<typename S>
        std::tuple<int64_t, S, S> verifyMul(const std::vector<S>& aV, const std::vector<S>& bV, const std::vector<S>& cV,  const bool  print = true){
            if(aV.size() != bV.size() || aV.size() != cV.size()) {
                std::cerr << "Sizes don't match (" << aV.size() << " vs " << bV.size() << " vs " << cV.size() << ")!\n";
                return std::make_tuple(-2, 0, 0);
            }

            S d = bV[bV.size() / 2];
            S temp;

            for(uint64_t pos{0}; pos < aV.size(); ++pos){
                temp = *(aV.data() + pos) * *(bV.data() + pos);
                temp *= d;
                if(cV[pos] != temp){

                    if(print)
                        std::cerr << "Validation failed for index [" << pos << "] expected: " << cV[pos] << " got: " << temp << '\n';
                    
                    return std::make_tuple(pos, temp, cV[pos]);
                }
            }

            return std::make_tuple(-1, 0, 0);
        }

        /**
         * Verifies results of dividing `aV` by `bV` comparing it with `cV`.
         * 
         * @param aV First vector
         * @param bV Second vector
         * @param cV Results vector
         * @param print Print to cerr in case of failure.
         * @returns `-2` if vector sizes don't match. `-1` if verification finished successfully. Otherwise returns a position where `cV` does not match expected value.
         */
        template<typename S>
        std::tuple<int64_t, S, S> verifyDiv(const std::vector<S>& aV, const std::vector<S>& bV, const std::vector<S>& cV,  const bool  print = true){
            if(aV.size() != bV.size() || aV.size() != cV.size()) {
                std::cerr << "Sizes don't match (" << aV.size() << " vs " << bV.size() << " vs " << cV.size() << ")!\n";
                return std::make_tuple(-2, 0, 0);
            }

            S d = bV[bV.size() / 2];
            S temp;

            for(uint64_t pos{0}; pos < aV.size(); ++pos){
                temp = *(aV.data() + pos) / *(bV.data() + pos);
                temp /= d;
                if(cV[pos] != temp){

                    if(print)
                        std::cerr << "Validation failed for index [" << pos << "] expected: " << cV[pos] << " got: " << temp << '\n';
                    
                    return std::make_tuple(pos, temp, cV[pos]);
                }
            }

            return std::make_tuple(-1, 0, 0);
        }

        /**
         * Verifies results of modulo between `aV` and `bV` comparing it with `cV`.
         * 
         * @param aV First vector
         * @param bV Second vector
         * @param cV Results vector
         * @param print Print to cerr in case of failure.
         * @returns `-2` if vector sizes don't match. `-1` if verification finished successfully. Otherwise returns a position where `cV` does not match expected value.
         */
        template<typename S>
        std::tuple<int64_t, S, S> verifyMod(const std::vector<S>& aV, const std::vector<S>& bV, const std::vector<S>& cV,  const bool  print = true){
            if(aV.size() != bV.size() || aV.size() != cV.size()) {
                std::cerr << "Sizes don't match (" << aV.size() << " vs " << bV.size() << " vs " << cV.size() << ")!\n";
                return std::make_tuple(-2, 0, 0);
            }

            S d = bV[bV.size() / 2];
            S temp;

            for(uint64_t pos{0}; pos < aV.size(); ++pos){
                temp = *(aV.data() + pos) % *(bV.data() + pos);
                temp %= d;
                if(cV[pos] != temp){

                    if(print)
                        std::cerr << "Validation failed for index [" << pos << "] expected: " << cV[pos] << " got: " << temp << '\n';
                    
                    return std::make_tuple(pos, temp, cV[pos]);
                }
            }

            return std::make_tuple(-1, 0, 0);
        }

        /**
         * Verifies results of AND between `aV` and `bV` comparing it with `cV`.
         * 
         * @param aV First vector
         * @param bV Second vector
         * @param cV Results vector
         * @param print Print to cerr in case of failure.
         * @returns `-2` if vector sizes don't match. `-1` if verification finished successfully. Otherwise returns a position where `cV` does not match expected value.
         */
        template<typename S>
        std::tuple<int64_t, S, S> verifyAnd(const std::vector<S>& aV, const std::vector<S>& bV, const std::vector<S>& cV,  const bool  print = true){
            if(aV.size() != bV.size() || aV.size() != cV.size()) {
                std::cerr << "Sizes don't match (" << aV.size() << " vs " << bV.size() << " vs " << cV.size() << ")!\n";
                return std::make_tuple(-2, 0, 0);
            }

            S d = bV[bV.size() / 2];
            S temp;

            for(uint64_t pos{0}; pos < aV.size(); ++pos){
                temp = *(aV.data() + pos) & *(bV.data() + pos);
                temp &= d;
                if(cV[pos] != temp){

                    if(print)
                        std::cerr << "Validation failed for index [" << pos << "] expected: " << cV[pos] << " got: " << temp << '\n';
                    
                    return std::make_tuple(pos, temp, cV[pos]);
                }
            }

            return std::make_tuple(-1, 0, 0);
        }

        /**
         * Verifies results of left shift between `aV` and `bV` comparing it with `cV`.
         * 
         * @param aV First vector
         * @param bV Second vector
         * @param cV Results vector
         * @param print Print to cerr in case of failure.
         * @returns `-2` if vector sizes don't match. `-1` if verification finished successfully. Otherwise returns a position where `cV` does not match expected value.
         */
        template<typename S>
        std::tuple<int64_t, S, S> verifyLshift(const std::vector<S>& aV, const std::vector<S>& bV, const std::vector<S>& cV,  const bool  print = true){
            if(aV.size() != bV.size() || aV.size() != cV.size()) {
                std::cerr << "Sizes don't match (" << aV.size() << " vs " << bV.size() << " vs " << cV.size() << ")!\n";
                return std::make_tuple(-2, 0, 0);
            }

            S d = bV[bV.size() / 2];
            S temp;

            for(uint64_t pos{0}; pos < aV.size(); ++pos){
                temp = *(aV.data() + pos) << *(bV.data() + pos);
                temp <<= d;
                if(cV[pos] != temp){

                    if(print)
                        std::cerr << "Validation failed for index [" << pos << "] expected: " << cV[pos] << " got: " << temp << '\n';
                    
                    return std::make_tuple(pos, temp, cV[pos]);
                }
            }

            return std::make_tuple(-1, 0, 0);
        }

        /**
         * Performs a performance test of + and += operator on types from `avx` namespace. Loads data from `aV` and `bV` and performs + operation.
         * 
         * Disclaimer - due to small loop size they introduce some overhead on results.
         * @param aV First vector with data.
         * @param bV Second vector with data.
         * @param cV Results vector.
         * @param print If set to `false` function produces no output to stdout. Otherwise prints test duration.
         * @param size Number of elements in classes from `avx` namespace. Don't set unless you know what you're doing!
         * @returns Pair containing the results vector and total time in nanoseconds. You can use `testing::universalDuration` to get human-readable values.
         */
        template<typename T, typename S = typename T::storedType>
        int64_t testAddAVX(const std::vector<S>& aV, const std::vector<S>& bV, std::vector<S>& cV, const bool print = true, const unsigned int size = T::size){
            if(aV.size() != bV.size()){
                std::cerr << "Sizes don't match (" << aV.size() << " != " << bV.size() << ")!\n";
                return -1;
            }
            if(aV.size() != cV.size())
                 cV.resize(aV.size());

            auto start = std::chrono::steady_clock::now();
            T c;
            S dLit = bV[bV.size() / 2];
            T d(dLit);
            uint64_t pos = 0;

            while(pos + size < aV.size()){
                T a(aV.data() + pos);
                T b(bV.data() + pos);
                c = a + b;
                c += d;
                c.save(cV.data() + pos);
                pos += size;
            }

            while(pos < aV.size()){
                cV[pos] = aV[pos] + bV[pos];
                cV[pos] += dLit;
                ++pos;
            }
            
            auto stop = std::chrono::steady_clock::now();

            if(print)
                print_test_duration(__func__, start, stop);
            
            return std::chrono::duration_cast<std::chrono::nanoseconds>(stop-start).count();
        }

        /**
         * Performs a performance test of + and += operator sequentially on `aV` and `bV`. Use as a baseline for non-AVX2 enabled calculations.
         * 
         * Disclaimer - due to small loop size they introduce some overhead on results. Compilers like `gcc` or `clang` may produce AVX2 instructions for loop optimization. Use `-fno-tree-vectorize` to prevent this behaviour.
         * @param aV First vector with data.
         * @param bV Second vector with data.
         * @param cV Results vector.
<<<<<<< HEAD
         * @param print If set to `false` function produces no output to stdout. Otherwise prints test duration.
         * @returns Pair containing the results vector and total time in nanoseconds. You can use `testing::universal_duration` to get human-readable values.
=======
         * @param print If set to `false` function produces no output to stdout.
         * @returns Pair containing the results vector and total time in nanoseconds. You can use `testing::universalDuration` to get human-readable values.
>>>>>>> 04f4fa20
         */
        template<typename S>
        int64_t testAddSeq(const std::vector<S>& aV, const std::vector<S>& bV, std::vector<S>& cV,  const bool  print = true){
            if(aV.size() != bV.size()){
                std::cerr << "Sizes don't match (" << aV.size() << " != " << bV.size() << ")!\n";
                return -1;
            }

            if(aV.size() != cV.size())
                cV.resize(aV.size());

            auto start = std::chrono::steady_clock::now();

            S d = bV[bV.size() / 2];

            for(uint64_t pos{0}; pos < aV.size(); ++pos){
                *(cV.data() + pos) = *(aV.data() + pos) + *(bV.data() + pos);
                *(cV.data() + pos) += d;
            }
            
            auto stop = std::chrono::steady_clock::now();
            if(print)
                print_test_duration(__func__, start, stop);
            
            return std::chrono::duration_cast<std::chrono::nanoseconds>(stop-start).count();
        }

        
        /**
         * Performs a performance test of - and -= operator on types from `avx` namespace. Loads data from `aV` and `bV` and performs + operation.
         * 
         * Disclaimer - due to small loop size they introduce some overhead on results.
         * @param aV First vector with data.
         * @param bV Second vector with data.
         * @param cV Results vector.
         * @param print If set to `false` function produces no output to stdout. Otherwise prints test duration.
         * @param size Number of elements in classes from `avx` namespace. Don't set unless you know what you're doing!
         * @returns Pair containing the results vector and total time in nanoseconds. You can use `testing::universalDuration` to get human-readable values.
         */
        template<typename T, typename S = typename T::storedType>
        int64_t testSubAVX(const std::vector<S>& aV, const std::vector<S>& bV, std::vector<S>& cV, const bool print = true, const unsigned int size = T::size){
            if(aV.size() != bV.size()){
                std::cerr << "Sizes don't match (" << aV.size() << " != " << bV.size() << ")!\n";
                return -1;
            }
            if(aV.size() != cV.size())
                cV.resize(aV.size());

            auto start = std::chrono::steady_clock::now();
            T c;
            S dLit = bV[bV.size() / 2];
            T d(dLit);
            uint64_t pos = 0;

            while(pos + size < aV.size()){
                T a(aV.data() + pos);
                T b(bV.data() + pos);
                c = a - b;
                c -= d;
                c.save(cV.data() + pos);
                pos += size;
            }

            while(pos < aV.size()){
                cV[pos] = aV[pos] - bV[pos];
                cV[pos] -= dLit;
                ++pos;
            }
            
            auto stop = std::chrono::steady_clock::now();

            if(print)
                print_test_duration(__func__, start, stop);
            
            return std::chrono::duration_cast<std::chrono::nanoseconds>(stop-start).count();
        }

        /**
         * Performs a performance test of - and -= operator sequentially on `aV` and `bV`. Use as a baseline for non-AVX2 enabled calculations.
         * 
         * Disclaimer - due to small loop size they introduce some overhead on results. Compilers like `gcc` or `clang` may produce AVX2 instructions for loop optimization. Use `-fno-tree-vectorize` to prevent this behaviour.
         * @param aV First vector with data.
         * @param bV Second vector with data.
         * @param cV Results vector.
<<<<<<< HEAD
         * @param print If set to `false` function produces no output to stdout. Otherwise prints test duration.
         * @returns Pair containing the results vector and total time in nanoseconds. You can use `testing::universal_duration` to get human-readable values.
=======
         * @param print If set to `false` function produces no output to stdout.
         * @returns Pair containing the results vector and total time in nanoseconds. You can use `testing::universalDuration` to get human-readable values.
>>>>>>> 04f4fa20
         */
        template<typename S>
        int64_t testSubSeq(const std::vector<S>& aV, const std::vector<S>& bV, std::vector<S>& cV,  const bool  print = true){
            if(aV.size() != bV.size()){
                std::cerr << "Sizes don't match (" << aV.size() << " != " << bV.size() << ")!\n";
                return -1;
            }

            if(aV.size() != cV.size())
                cV.resize(aV.size());

            auto start = std::chrono::steady_clock::now();

            S d = bV[bV.size() / 2];

            for(uint64_t pos{0}; pos < aV.size(); ++pos){
                *(cV.data() + pos) = *(aV.data() + pos) - *(bV.data() + pos);
                *(cV.data() + pos) -= d;
            }
            
            auto stop = std::chrono::steady_clock::now();
            if(print)
                print_test_duration(__func__, start, stop);
            
            return std::chrono::duration_cast<std::chrono::nanoseconds>(stop-start).count();
        }

        /**
         * Performs a performance test of * and *= operator on types from `avx` namespace. Loads data from `aV` and `bV` and performs + operation.
         * 
         * Disclaimer - due to small loop size they introduce some overhead on results. Some `avx` types do not use AVX2 (for now) to do the multiplication.
         * @param aV First vector with data.
         * @param bV Second vector with data.
         * @param cV Results vector.
         * @param print If set to `false` function produces no output to stdout. Otherwise prints test duration.
         * @param size Number of elements in classes from `avx` namespace. Don't set unless you know what you're doing!
         * @returns Pair containing the results vector and total time in nanoseconds. You can use `testing::universalDuration` to get human-readable values.
         */
        template<typename T, typename S = typename T::storedType>
        int64_t testMulAVX(const std::vector<S>& aV, const std::vector<S>& bV, std::vector<S>& cV, const bool print = true, const unsigned int size = T::size){
            if(aV.size() != bV.size()){
                std::cerr << "Sizes don't match (" << aV.size() << " != " << bV.size() << ")!\n";
                return -1;
            }
            if(aV.size() != cV.size())
                 cV.resize(aV.size());

            auto start = std::chrono::steady_clock::now();
            T c;
            S dLit = bV[bV.size() / 2];
            T d(dLit);
            uint64_t pos = 0;

            while(pos + size < aV.size()){
                T a(aV.data() + pos);
                T b(bV.data() + pos);
                c = a * b;
                c *= d;
                c.save(cV.data() + pos);
                pos += size;
            }

            while(pos < aV.size()){
                cV[pos] = aV[pos] * bV[pos];
                cV[pos] *= dLit;
                ++pos;
            }
            
            auto stop = std::chrono::steady_clock::now();

            if(print)
                print_test_duration(__func__, start, stop);
            
            return std::chrono::duration_cast<std::chrono::nanoseconds>(stop-start).count();
        }

        /**
         * Performs a performance test of * and *= operator sequentially on `aV` and `bV`. Use as a baseline for non-AVX2 enabled calculations.
         * 
         * Disclaimer - due to small loop size they introduce some overhead on results. Compilers like `gcc` or `clang` may produce AVX2 instructions for loop optimization. Use `-fno-tree-vectorize` to prevent this behaviour.
         * @param aV First vector with data.
         * @param bV Second vector with data.
         * @param cV Results vector.
<<<<<<< HEAD
         * @param print If set to `false` function produces no output to stdout. Otherwise prints test duration.
         * @returns Pair containing the results vector and total time in nanoseconds. You can use `testing::universal_duration` to get human-readable values.
=======
         * @param print If set to `false` function produces no output to stdout.
         * @returns Pair containing the results vector and total time in nanoseconds. You can use `testing::universalDuration` to get human-readable values.
>>>>>>> 04f4fa20
         */
        template<typename S>
        int64_t testMulSeq(const std::vector<S>& aV, const std::vector<S>& bV, std::vector<S>& cV,  const bool  print = true){
            if(aV.size() != bV.size()){
                std::cerr << "Sizes don't match (" << aV.size() << " != " << bV.size() << ")!\n";
                return -1;
            }

            if(aV.size() != cV.size())
                cV.resize(aV.size());

            auto start = std::chrono::steady_clock::now();

            S d = bV[bV.size() / 2];

            for(uint64_t pos{0}; pos < aV.size(); ++pos){
                *(cV.data() + pos) = *(aV.data() + pos) * *(bV.data() + pos);
                *(cV.data() + pos) *= d;
            }
            
            auto stop = std::chrono::steady_clock::now();
            if(print)
                print_test_duration(__func__, start, stop);
            
            return std::chrono::duration_cast<std::chrono::nanoseconds>(stop-start).count();
        }

        /**
         * Performs a performance test of / and /= operator on types from `avx` namespace. Loads data from `aV` and `bV` and performs + operation.
         * 
         * Disclaimer - due to small loop size they introduce some overhead on results. Some `avx` types do not use AVX2 for this.
         * @param aV First vector with data.
         * @param bV Second vector with data.
         * @param cV Results vector.
         * @param print If set to `false` function produces no output to stdout. Otherwise prints test duration.
         * @param size Number of elements in classes from `avx` namespace. Don't set unless you know what you're doing!
         * @returns Pair containing the results vector and total time in nanoseconds. You can use `testing::universalDuration` to get human-readable values.
         */
        template<typename T, typename S = typename T::storedType>
        int64_t testDivAVX(const std::vector<S>& aV, const std::vector<S>& bV, std::vector<S>& cV, const bool print = true, const unsigned int size = T::size){
            if(aV.size() != bV.size()){
                std::cerr << "Sizes don't match (" << aV.size() << " != " << bV.size() << ")!\n";
                return -1;
            }
            if(aV.size() != cV.size())
                 cV.resize(aV.size());

            auto start = std::chrono::steady_clock::now();
            T c;
            S dLit = bV[bV.size() / 2];
            T d(dLit);
            uint64_t pos = 0;

            while(pos + size < aV.size()){
                T a(aV.data() + pos);
                T b(bV.data() + pos);
                c = a / b;
                c /= d;
                c.save(cV.data() + pos);
                pos += size;
            }

            while(pos < aV.size()){
                cV[pos] = aV[pos] / bV[pos];
                cV[pos] /= dLit;
                ++pos;
            }
            
            auto stop = std::chrono::steady_clock::now();

            if(print)
                print_test_duration(__func__, start, stop);
            
            return std::chrono::duration_cast<std::chrono::nanoseconds>(stop-start).count();
        }

        /**
         * Performs a performance test of - and -= operator sequentially on `aV` and `bV`. Use as a baseline for non-AVX2 enabled calculations.
         * 
         * Disclaimer - due to small loop size they introduce some overhead on results. Compilers like `gcc` or `clang` may produce AVX2 instructions for loop optimization. Use `-fno-tree-vectorize` to prevent this behaviour.
         * @param aV First vector with data.
         * @param bV Second vector with data.
         * @param cV Results vector.
<<<<<<< HEAD
         * @param print If set to `false` function produces no output to stdout. Otherwise prints test duration.
         * @returns Pair containing the results vector and total time in nanoseconds. You can use `testing::universal_duration` to get human-readable values.
=======
         * @param print If set to `false` function produces no output to stdout.
         * @returns Pair containing the results vector and total time in nanoseconds. You can use `testing::universalDuration` to get human-readable values.
>>>>>>> 04f4fa20
         */
        template<typename S>
        int64_t testDivSeq(const std::vector<S>& aV, const std::vector<S>& bV, std::vector<S>& cV,  const bool  print = true){
            if(aV.size() != bV.size()){
                std::cerr << "Sizes don't match (" << aV.size() << " != " << bV.size() << ")!\n";
                return -1;
            }

            if(aV.size() != cV.size())
                cV.resize(aV.size());

            auto start = std::chrono::steady_clock::now();

            S d = bV[bV.size() / 2];

            for(uint64_t pos{0}; pos < aV.size(); ++pos){
                *(cV.data() + pos) = *(aV.data() + pos) / *(bV.data() + pos);
                *(cV.data() + pos) /= d;
            }
            
            auto stop = std::chrono::steady_clock::now();
            if(print)
                print_test_duration(__func__, start, stop);
            
            return std::chrono::duration_cast<std::chrono::nanoseconds>(stop-start).count();
        }

        /**
         * Performs a performance test of % and %= operator on types from `avx` namespace. Loads data from `aV` and `bV` and performs + operation.
         * 
         * Disclaimer - due to small loop size they introduce some overhead on results. Some `avx` types do not use AVX2 for this.
         * @param aV First vector with data.
         * @param bV Second vector with data.
         * @param cV Results vector.
         * @param print If set to `false` function produces no output to stdout. Otherwise prints test duration.
         * @param size Number of elements in classes from `avx` namespace. Don't set unless you know what you're doing!
         * @returns Pair containing the results vector and total time in nanoseconds. You can use `testing::universalDuration` to get human-readable values.
         */
        template<typename T, typename S = typename T::storedType>
        int64_t testModAVX(const std::vector<S>& aV, const std::vector<S>& bV, std::vector<S>& cV, const bool print = true, const unsigned int size = T::size){
            if(aV.size() != bV.size()){
                std::cerr << "Sizes don't match (" << aV.size() << " != " << bV.size() << ")!\n";
                return -1;
            }
            if(aV.size() != cV.size())
                cV.resize(aV.size());

            auto start = std::chrono::steady_clock::now();
            T c;
            S dLit = bV[bV.size() / 2];
            T d(dLit);
            uint64_t pos = 0;

            while(pos + size < aV.size()){
                T a(aV.data() + pos);
                T b(bV.data() + pos);
                c = a % b;
                c %= d;
                c.save(cV.data() + pos);
                pos += size;
            }

            while(pos < aV.size()){
                cV[pos] = aV[pos] % bV[pos];
                cV[pos] %= dLit;
                ++pos;
            }
            
            auto stop = std::chrono::steady_clock::now();

            if(print)
                print_test_duration(__func__, start, stop);
            
            return std::chrono::duration_cast<std::chrono::nanoseconds>(stop-start).count();
        }

        /**
         * Performs a performance test of % and %= operator sequentially on `aV` and `bV`. Use as a baseline for non-AVX2 enabled calculations.
         * 
         * Disclaimer - due to small loop size they introduce some overhead on results. Compilers like `gcc` or `clang` may produce AVX2 instructions for loop optimization. Use `-fno-tree-vectorize` to prevent this behaviour.
         * @param aV First vector with data.
         * @param bV Second vector with data.
         * @param cV Results vector.
<<<<<<< HEAD
         * @param print If set to `false` function produces no output to stdout. Otherwise prints test duration.
         * @returns Pair containing the results vector and total time in nanoseconds. You can use `testing::universal_duration` to get human-readable values.
=======
         * @param print If set to `false` function produces no output to stdout.
         * @returns Pair containing the results vector and total time in nanoseconds. You can use `testing::universalDuration` to get human-readable values.
>>>>>>> 04f4fa20
         */
        template<typename S>
        int64_t testModSeq(const std::vector<S>& aV, const std::vector<S>& bV, std::vector<S>& cV,  const bool  print = true){
            if(aV.size() != bV.size()){
                std::cerr << "Sizes don't match (" << aV.size() << " != " << bV.size() << ")!\n";
                return -1;
            }

            if(aV.size() != cV.size())
                cV.resize(aV.size());

            auto start = std::chrono::steady_clock::now();

            S d = bV[bV.size() / 2];

            for(uint64_t pos{0}; pos < aV.size(); ++pos){
                *(cV.data() + pos) = *(aV.data() + pos) % *(bV.data() + pos);
                *(cV.data() + pos) %= d;
            }
            
            auto stop = std::chrono::steady_clock::now();
            if(print)
                print_test_duration(__func__, start, stop);
            
            return std::chrono::duration_cast<std::chrono::nanoseconds>(stop-start).count();
        }

        /**
         * Performs a performance test of & and &= operator on types from `avx` namespace. Loads data from `aV` and `bV` and performs & operation.
         * 
         * Disclaimer - due to small loop size they introduce some overhead on results. No | ^ implemented because all SIMD bitwise operators have the same latency.
         * @param aV First vector with data.
         * @param bV Second vector with data.
         * @param cV Results vector.
         * @param print If set to `false` function produces no output to stdout. Otherwise prints test duration.
         * @param size Number of elements in classes from `avx` namespace. Don't set unless you know what you're doing!
         * @returns Pair containing the results vector and total time in nanoseconds. You can use `testing::universalDuration` to get human-readable values.
         */
        template<typename T, typename S = typename T::storedType>
        int64_t testAndAVX(const std::vector<S>& aV, const std::vector<S>& bV, std::vector<S>& cV, const bool print = true, const unsigned int size = T::size){
            if(aV.size() != bV.size()){
                std::cerr << "Sizes don't match (" << aV.size() << " != " << bV.size() << ")!\n";
                return -1;
            }
            if(aV.size() != cV.size())
                cV.resize(aV.size());

            auto start = std::chrono::steady_clock::now();
            T c;
            S dLit = bV[bV.size() / 2];
            T d(dLit);
            uint64_t pos = 0;

            while(pos + size < aV.size()){
                T a(aV.data() + pos);
                T b(bV.data() + pos);
                c = a & b;
                c &= d;
                c.save(cV.data() + pos);
                pos += size;
            }

            while(pos < aV.size()){
                cV[pos] = aV[pos] & bV[pos];
                cV[pos] &= dLit;
                ++pos;
            }
            
            auto stop = std::chrono::steady_clock::now();

            if(print)
                print_test_duration(__func__, start, stop);
            
            return std::chrono::duration_cast<std::chrono::nanoseconds>(stop-start).count();
        }

        /**
         * Performs a performance test of & and &= operator sequentially on `aV` and `bV`. Use as a baseline for non-AVX2 enabled calculations.
         * 
         * Disclaimer - due to small loop size they introduce some overhead on results. Compilers like `gcc` or `clang` may produce AVX2 instructions for loop optimization. Use `-fno-tree-vectorize` to prevent this behaviour.
         * @param aV First vector with data.
         * @param bV Second vector with data.
         * @param cV Results vector.
<<<<<<< HEAD
         * @param print If set to `false` function produces no output to stdout. Otherwise prints test duration.
         * @returns Pair containing the results vector and total time in nanoseconds. You can use `testing::universal_duration` to get human-readable values.
=======
         * @param print If set to `false` function produces no output to stdout.
         * @returns Pair containing the results vector and total time in nanoseconds. You can use `testing::universalDuration` to get human-readable values.
>>>>>>> 04f4fa20
         */
        template<typename S>
        int64_t testAndSeq(const std::vector<S>& aV, const std::vector<S>& bV, std::vector<S>& cV,  const bool  print = true){
            if(aV.size() != bV.size()){
                std::cerr << "Sizes don't match (" << aV.size() << " != " << bV.size() << ")!\n";
                return -1;
            }

            if(aV.size() != cV.size())
                cV.resize(aV.size());

            auto start = std::chrono::steady_clock::now();

            S d = bV[bV.size() / 2];

            for(uint64_t pos{0}; pos < aV.size(); ++pos){
                *(cV.data() + pos) = *(aV.data() + pos) & *(bV.data() + pos);
                *(cV.data() + pos) &= d;
            }
            
            auto stop = std::chrono::steady_clock::now();
            if(print)
                print_test_duration(__func__, start, stop);
            
            return std::chrono::duration_cast<std::chrono::nanoseconds>(stop-start).count();
        }

        /**
         * Performs a performance test of << and <<= operator on types from `avx` namespace. Loads data from `aV` and `bV` and performs << operation.
         * 
         * Disclaimer - due to small loop size they introduce some overhead on results.
         * @param aV First vector with data.
         * @param bV Second vector with data.
         * @param cV Results vector.
         * @param print If set to `false` function produces no output to stdout. Otherwise prints test duration.
         * @param size Number of elements in classes from `avx` namespace. Don't set unless you know what you're doing!
         * @returns Pair containing the results vector and total time in nanoseconds. You can use `testing::universalDuration` to get human-readable values.
         */
        template<typename T, typename S = typename T::storedType>
        int64_t testLshiftAVX(const std::vector<S>& aV, const std::vector<S>& bV, std::vector<S>& cV, const bool print = true, const unsigned int size = T::size){
            if(aV.size() != bV.size()){
                std::cerr << "Sizes don't match (" << aV.size() << " != " << bV.size() << ")!\n";
                return -1;
            }
            if(aV.size() != cV.size())
                cV.resize(aV.size());

            auto start = std::chrono::steady_clock::now();
            T c;
            S dLit = bV[bV.size() / 2];
            uint64_t pos = 0;

            while(pos + size < aV.size()){
                T a(aV.data() + pos);
                T b(bV.data() + pos);
                c = a << b;
                c <<= dLit;
                c.save(cV.data() + pos);
                pos += size;
            }

            while(pos < aV.size()){
                cV[pos] = aV[pos] << bV[pos];
                cV[pos] <<= dLit;
                ++pos;
            }
            
            auto stop = std::chrono::steady_clock::now();

            if(print)
                print_test_duration(__func__, start, stop);
            
            return std::chrono::duration_cast<std::chrono::nanoseconds>(stop-start).count();
        }

        /**
         * Performs a performance test of << and <<= operator sequentially on `aV` and `bV`. Use as a baseline for non-AVX2 enabled calculations.
         * 
         * Disclaimer - due to small loop size they introduce some overhead on results. Compilers like `gcc` or `clang` may produce AVX2 instructions for loop optimization. Use `-fno-tree-vectorize` to prevent this behaviour.
         * @param aV First vector with data.
         * @param bV Second vector with data.
         * @param cV Results vector.
<<<<<<< HEAD
         * @param print If set to `false` function produces no output to stdout. Otherwise prints test duration.
         * @returns Pair containing the results vector and total time in nanoseconds. You can use `testing::universal_duration` to get human-readable values.
=======
         * @param print If set to `false` function produces no output to stdout.
         * @returns Pair containing the results vector and total time in nanoseconds. You can use `testing::universalDuration` to get human-readable values.
>>>>>>> 04f4fa20
         */
        template<typename S>
        int64_t testLshiftSeq(const std::vector<S>& aV, const std::vector<S>& bV, std::vector<S>& cV,  const bool  print = true){
            if(aV.size() != bV.size()){
                std::cerr << "Sizes don't match (" << aV.size() << " != " << bV.size() << ")!\n";
                return -1;
            }

            if(aV.size() != cV.size())
                cV.resize(aV.size());

            auto start = std::chrono::steady_clock::now();

            S d = bV[bV.size() / 2];

            for(uint64_t pos{0}; pos < aV.size(); ++pos){
                *(cV.data() + pos) = *(aV.data() + pos) << *(bV.data() + pos);
                *(cV.data() + pos) <<= d;
            }
            
            auto stop = std::chrono::steady_clock::now();
            if(print)
                print_test_duration(__func__, start, stop);
            
            return std::chrono::duration_cast<std::chrono::nanoseconds>(stop-start).count();
        }

        /**
         * Performs all (template) testing for given type. Returns an `int` with according bits set.
         * @param aV Vector containing first argument when testing operators e.g. `aV[i] / bV[i]`.
         * @param bV Vector containing second argument for operators.
         * @param cV Vector to store results. Also used for verification purposes.
         * @param config Tests configuration struct.
         * @param itemsCount By default set to `-1`. When value is greater than `0 `adjusts `aV`, `bV` and `cV` sizes to passed value.
         * @returns `int` of which corresponding bit is set to 1 if verification test has failed. Otherwise set to `0`. Bits are set according to tests order in logs. 
         */
        template<typename T, typename S = typename T::storedType>
        int allPerfTest(std::vector<S> &aV, std::vector<S> &bV, std::vector<S> &cV, const TestConfig &config, int64_t itemsCount = -1) {

            if(itemsCount > 0){
                aV.resize(itemsCount);
                bV.resize(itemsCount);
                cV.resize(itemsCount);
            }
            else if (aV.size() != bV.size() || aV.size() != cV.size()) {
                fprintf(stderr, "Sizes don't match!\naV.size = %10zu\nbV.size = %10zu\ncV.size = %10zu\n", aV.size(), bV.size(), cV.size());
                return -1;
            }

            printf("All performance tests for %s{%s}. \nCompiled using %s %d.%d.%d on %s at %s\n", demangle(typeid(T).name()).c_str(), demangle(typeid(S).name()).c_str(), get_compiler_name(), get_compiler_major(), get_compiler_minor(), get_compiler_patch_level(), get_platform(), __DATE__);
            printf("Testing with vector size of %zu\n", aV.size());

            if(config.printCPUInfo)
                printCPUDetails();
            
            auto start = std::chrono::steady_clock::now();

            std::srand(config.randomSeed);
            constexpr bool isLong = sizeof(S) > 4;
            for(size_t i = 0; i < aV.size(); ++i){
                if(isLong){
                    aV[i] = std::rand();
                    aV[i] <<= 32;
                    aV[i] |= std::rand();

                    bV[i] = std::rand();
                    bV[i] <<= 32;
                    bV[i] |= std::rand() | 1;
                }
                else {
                    aV[i] = std::rand();
                    bV[i] = std::rand() | 1;
                }
            }

            auto stop = std::chrono::steady_clock::now();

            if(config.printPreparationTime){
                auto[value, unit] = testing::universal_duration(std::chrono::duration_cast<std::chrono::nanoseconds>(stop - start).count());
                printf("%-20s %8.4lf %s\n",  "Preparation took: ", value, unit.c_str());
            }

            int64_t times[10];
            std::tuple<int64_t, int, int> validations[10];

            start = std::chrono::steady_clock::now();

            times[0] = testing::perf::testAddAVX<T>(aV, bV, cV, false);
            if(config.verifyValues)
                validations[0] = testing::perf::verifyAdd(aV, bV, cV, false);

            times[1] = testing::perf::testAddSeq<S>(aV, bV, cV, false);
            if(config.verifyValues)
                validations[1] = testing::perf::verifyAdd(aV, bV, cV, false);
                
            times[2] = testing::perf::testMulAVX<T>(aV, bV, cV, false);
            if(config.verifyValues)
                validations[2] = testing::perf::verifyMul(aV, bV, cV, false);

            times[3] = testing::perf::testMulSeq<S>(aV, bV, cV, false);
            if(config.verifyValues)
                validations[3] = testing::perf::verifyMul(aV, bV, cV, false);

            times[4] = testing::perf::testDivAVX<T>(aV, bV, cV, false);
            if(config.verifyValues)
                validations[4] = testing::perf::verifyDiv(aV, bV, cV, false);

            times[5] = testing::perf::testDivSeq<S>(aV, bV, cV, false);
            if(config.verifyValues)
                validations[5] = testing::perf::verifyDiv(aV, bV, cV, false);

            times[6] = testing::perf::testModAVX<T>(aV, bV, cV, false);
            if(config.verifyValues)
                validations[6] = testing::perf::verifyMod(aV, bV, cV, false);

            times[7] = testing::perf::testModSeq<S>(aV, bV, cV, false);
            if(config.verifyValues)
                validations[7] = testing::perf::verifyMod(aV, bV, cV, false);

            times[8] = testing::perf::testLshiftAVX<T>(aV, bV, cV, false);
            if(config.verifyValues)
                validations[8] = testing::perf::verifyLshift(aV, bV, cV, false);

            times[9] = testing::perf::testLshiftSeq<S>(aV, bV, cV, false);
            if(config.verifyValues)
                validations[9] = testing::perf::verifyLshift(aV, bV, cV, false);
            
            std::string validationRes = "";

            auto duration = testing::universal_duration(times[0]);            
            if(config.verifyValues)
                validationRes = validationToStr(validations[0]);
            printf("%-20s %8.4lf %-3s%s\n", "Test add AVX2:", duration.first, duration.second.c_str(), validationRes.c_str());

            duration = testing::universal_duration(times[1]);            
            if(config.verifyValues)
                validationRes = validationToStr(validations[1]);            
            printf("%-20s %8.4lf %-3s%s\n", "Test add seq:", duration.first, duration.second.c_str(), validationRes.c_str());

            duration = testing::universal_duration(times[2]);
            if(config.verifyValues)
                validationRes = validationToStr(validations[2]);            
            printf("%-20s %8.4lf %-3s%s\n", "Test mul AVX2:", duration.first, duration.second.c_str(), validationRes.c_str());

            duration = testing::universal_duration(times[3]);            
            if(config.verifyValues)
                validationRes = validationToStr(validations[3]);            
            printf("%-20s %8.4lf %-3s%s\n", "Test mul seq:", duration.first, duration.second.c_str(), validationRes.c_str());

            duration = testing::universal_duration(times[4]);            
            if(config.verifyValues)
                validationRes = validationToStr(validations[4]);            
            printf("%-20s %8.4lf %-3s%s\n", "Test div AVX2:", duration.first, duration.second.c_str(), validationRes.c_str());

            duration = testing::universal_duration(times[5]);
            if(config.verifyValues)
                validationRes = validationToStr(validations[5]);
            printf("%-20s %8.4lf %-3s%s\n", "Test div seq:", duration.first, duration.second.c_str(), validationRes.c_str());

            duration = testing::universal_duration(times[6]);
            if(config.verifyValues)
                validationRes = validationToStr(validations[6]);
            printf("%-20s %8.4lf %-3s%s\n", "Test mod AVX2:", duration.first, duration.second.c_str(), validationRes.c_str());

            duration = testing::universal_duration(times[7]);
            if(config.verifyValues)
                validationRes = validationToStr(validations[7]);
            printf("%-20s %8.4lf %-3s%s\n", "Test mod seq:", duration.first, duration.second.c_str(), validationRes.c_str());

            duration = testing::universal_duration(times[8]);
            if(config.verifyValues)
                validationRes = validationToStr(validations[8]);
            printf("%-20s %8.4lf %-3s%s\n", "Test lshift AVX2:", duration.first, duration.second.c_str(), validationRes.c_str());

            duration = testing::universal_duration(times[9]);
            if(config.verifyValues)
                validationRes = validationToStr(validations[9]);
            printf("%-20s %8.4lf %-3s%s\n", "Test lshift seq:", duration.first, duration.second.c_str(), validationRes.c_str());

            stop = std::chrono::steady_clock::now();

            duration = universal_duration(std::chrono::duration_cast<std::chrono::nanoseconds>(stop-start).count());

            int result = 0;
            if(config.verifyValues)
                for(unsigned int i = 0; i < 10; ++i)
                    result |= (std::get<0>(validations[i]) != -1) << i;

            printf("%-20s %8.4lf %s\n","Tests finished in:", duration.first, duration.second.c_str());

            return result;
        }

    }
}

#endif<|MERGE_RESOLUTION|>--- conflicted
+++ resolved
@@ -18,7 +18,7 @@
         void printCPUDetails() {
             std::array<char, 128> buff;
             std::string cpu_info;
-            
+
             #ifdef _MSC_VER
                 FILE* pipe = _popen("wmic cpu get name,numberofcores,numberoflogicalprocessors /FORMAT:list", "r");
             #else
@@ -90,16 +90,16 @@
         }
 
         template<typename S>
-        std::string validationToStr(const std::tuple<int64_t, S, S>& retVal){            
+        std::string validationToStr(const std::tuple<int64_t, S, S>& retVal){
             if(std::get<0>(retVal) == -2) return "E_INVAL_SIZE";
             if(std::get<0>(retVal) == -1) return "OK";
             return "[" + std::to_string(std::get<0>(retVal)) + "] -> " + std::to_string(std::get<1>(retVal)) + " vs " + std::to_string(std::get<2>(retVal));
         }
-        
+
 
         /**
          * Verifies results of adding `aV` and `bV` comparing it with `cV`.
-         * 
+         *
          * @param aV First vector
          * @param bV Second vector
          * @param cV Results vector
@@ -123,7 +123,7 @@
 
                     if(print)
                         std::cerr << "Validation failed for index [" << pos << "] expected: " << cV[pos] << " got: " << temp << '\n';
-                    
+
                     return std::make_tuple(pos, temp, cV[pos]);
                 }
             }
@@ -133,7 +133,7 @@
 
         /**
          * Verifies results of substracting `bV` from `aV` comparing it with `cV`.
-         * 
+         *
          * @param aV First vector
          * @param bV Second vector
          * @param cV Results vector
@@ -157,7 +157,7 @@
 
                     if(print)
                         std::cerr << "Validation failed for index [" << pos << "] expected: " << cV[pos] << " got: " << temp << '\n';
-                    
+
                     return std::make_tuple(pos, temp, cV[pos]);
                 }
             }
@@ -167,7 +167,7 @@
 
         /**
          * Verifies results of multiplying `aV`and `bV` comparing it with `cV`.
-         * 
+         *
          * @param aV First vector
          * @param bV Second vector
          * @param cV Results vector
@@ -191,7 +191,7 @@
 
                     if(print)
                         std::cerr << "Validation failed for index [" << pos << "] expected: " << cV[pos] << " got: " << temp << '\n';
-                    
+
                     return std::make_tuple(pos, temp, cV[pos]);
                 }
             }
@@ -201,7 +201,7 @@
 
         /**
          * Verifies results of dividing `aV` by `bV` comparing it with `cV`.
-         * 
+         *
          * @param aV First vector
          * @param bV Second vector
          * @param cV Results vector
@@ -225,7 +225,7 @@
 
                     if(print)
                         std::cerr << "Validation failed for index [" << pos << "] expected: " << cV[pos] << " got: " << temp << '\n';
-                    
+
                     return std::make_tuple(pos, temp, cV[pos]);
                 }
             }
@@ -235,7 +235,7 @@
 
         /**
          * Verifies results of modulo between `aV` and `bV` comparing it with `cV`.
-         * 
+         *
          * @param aV First vector
          * @param bV Second vector
          * @param cV Results vector
@@ -259,7 +259,7 @@
 
                     if(print)
                         std::cerr << "Validation failed for index [" << pos << "] expected: " << cV[pos] << " got: " << temp << '\n';
-                    
+
                     return std::make_tuple(pos, temp, cV[pos]);
                 }
             }
@@ -269,7 +269,7 @@
 
         /**
          * Verifies results of AND between `aV` and `bV` comparing it with `cV`.
-         * 
+         *
          * @param aV First vector
          * @param bV Second vector
          * @param cV Results vector
@@ -293,7 +293,7 @@
 
                     if(print)
                         std::cerr << "Validation failed for index [" << pos << "] expected: " << cV[pos] << " got: " << temp << '\n';
-                    
+
                     return std::make_tuple(pos, temp, cV[pos]);
                 }
             }
@@ -303,7 +303,7 @@
 
         /**
          * Verifies results of left shift between `aV` and `bV` comparing it with `cV`.
-         * 
+         *
          * @param aV First vector
          * @param bV Second vector
          * @param cV Results vector
@@ -327,7 +327,7 @@
 
                     if(print)
                         std::cerr << "Validation failed for index [" << pos << "] expected: " << cV[pos] << " got: " << temp << '\n';
-                    
+
                     return std::make_tuple(pos, temp, cV[pos]);
                 }
             }
@@ -391,13 +391,10 @@
          * @param aV First vector with data.
          * @param bV Second vector with data.
          * @param cV Results vector.
-<<<<<<< HEAD
          * @param print If set to `false` function produces no output to stdout. Otherwise prints test duration.
          * @returns Pair containing the results vector and total time in nanoseconds. You can use `testing::universal_duration` to get human-readable values.
-=======
          * @param print If set to `false` function produces no output to stdout.
          * @returns Pair containing the results vector and total time in nanoseconds. You can use `testing::universalDuration` to get human-readable values.
->>>>>>> 04f4fa20
          */
         template<typename S>
         int64_t testAddSeq(const std::vector<S>& aV, const std::vector<S>& bV, std::vector<S>& cV,  const bool  print = true){
@@ -425,7 +422,6 @@
             return std::chrono::duration_cast<std::chrono::nanoseconds>(stop-start).count();
         }
 
-        
         /**
          * Performs a performance test of - and -= operator on types from `avx` namespace. Loads data from `aV` and `bV` and performs + operation.
          * 
@@ -482,13 +478,10 @@
          * @param aV First vector with data.
          * @param bV Second vector with data.
          * @param cV Results vector.
-<<<<<<< HEAD
+         * @param print If set to `false` function produces no output to stdout.
+         * @returns Pair containing the results vector and total time in nanoseconds. You can use `testing::universalDuration` to get human-readable values.
          * @param print If set to `false` function produces no output to stdout. Otherwise prints test duration.
          * @returns Pair containing the results vector and total time in nanoseconds. You can use `testing::universal_duration` to get human-readable values.
-=======
-         * @param print If set to `false` function produces no output to stdout.
-         * @returns Pair containing the results vector and total time in nanoseconds. You can use `testing::universalDuration` to get human-readable values.
->>>>>>> 04f4fa20
          */
         template<typename S>
         int64_t testSubSeq(const std::vector<S>& aV, const std::vector<S>& bV, std::vector<S>& cV,  const bool  print = true){
@@ -572,13 +565,8 @@
          * @param aV First vector with data.
          * @param bV Second vector with data.
          * @param cV Results vector.
-<<<<<<< HEAD
-         * @param print If set to `false` function produces no output to stdout. Otherwise prints test duration.
-         * @returns Pair containing the results vector and total time in nanoseconds. You can use `testing::universal_duration` to get human-readable values.
-=======
          * @param print If set to `false` function produces no output to stdout.
          * @returns Pair containing the results vector and total time in nanoseconds. You can use `testing::universalDuration` to get human-readable values.
->>>>>>> 04f4fa20
          */
         template<typename S>
         int64_t testMulSeq(const std::vector<S>& aV, const std::vector<S>& bV, std::vector<S>& cV,  const bool  print = true){
@@ -662,13 +650,8 @@
          * @param aV First vector with data.
          * @param bV Second vector with data.
          * @param cV Results vector.
-<<<<<<< HEAD
-         * @param print If set to `false` function produces no output to stdout. Otherwise prints test duration.
-         * @returns Pair containing the results vector and total time in nanoseconds. You can use `testing::universal_duration` to get human-readable values.
-=======
          * @param print If set to `false` function produces no output to stdout.
          * @returns Pair containing the results vector and total time in nanoseconds. You can use `testing::universalDuration` to get human-readable values.
->>>>>>> 04f4fa20
          */
         template<typename S>
         int64_t testDivSeq(const std::vector<S>& aV, const std::vector<S>& bV, std::vector<S>& cV,  const bool  print = true){
@@ -752,13 +735,8 @@
          * @param aV First vector with data.
          * @param bV Second vector with data.
          * @param cV Results vector.
-<<<<<<< HEAD
-         * @param print If set to `false` function produces no output to stdout. Otherwise prints test duration.
-         * @returns Pair containing the results vector and total time in nanoseconds. You can use `testing::universal_duration` to get human-readable values.
-=======
          * @param print If set to `false` function produces no output to stdout.
          * @returns Pair containing the results vector and total time in nanoseconds. You can use `testing::universalDuration` to get human-readable values.
->>>>>>> 04f4fa20
          */
         template<typename S>
         int64_t testModSeq(const std::vector<S>& aV, const std::vector<S>& bV, std::vector<S>& cV,  const bool  print = true){
@@ -842,13 +820,8 @@
          * @param aV First vector with data.
          * @param bV Second vector with data.
          * @param cV Results vector.
-<<<<<<< HEAD
-         * @param print If set to `false` function produces no output to stdout. Otherwise prints test duration.
-         * @returns Pair containing the results vector and total time in nanoseconds. You can use `testing::universal_duration` to get human-readable values.
-=======
          * @param print If set to `false` function produces no output to stdout.
          * @returns Pair containing the results vector and total time in nanoseconds. You can use `testing::universalDuration` to get human-readable values.
->>>>>>> 04f4fa20
          */
         template<typename S>
         int64_t testAndSeq(const std::vector<S>& aV, const std::vector<S>& bV, std::vector<S>& cV,  const bool  print = true){
@@ -931,13 +904,8 @@
          * @param aV First vector with data.
          * @param bV Second vector with data.
          * @param cV Results vector.
-<<<<<<< HEAD
-         * @param print If set to `false` function produces no output to stdout. Otherwise prints test duration.
-         * @returns Pair containing the results vector and total time in nanoseconds. You can use `testing::universal_duration` to get human-readable values.
-=======
          * @param print If set to `false` function produces no output to stdout.
          * @returns Pair containing the results vector and total time in nanoseconds. You can use `testing::universalDuration` to get human-readable values.
->>>>>>> 04f4fa20
          */
         template<typename S>
         int64_t testLshiftSeq(const std::vector<S>& aV, const std::vector<S>& bV, std::vector<S>& cV,  const bool  print = true){
@@ -972,7 +940,7 @@
          * @param cV Vector to store results. Also used for verification purposes.
          * @param config Tests configuration struct.
          * @param itemsCount By default set to `-1`. When value is greater than `0 `adjusts `aV`, `bV` and `cV` sizes to passed value.
-         * @returns `int` of which corresponding bit is set to 1 if verification test has failed. Otherwise set to `0`. Bits are set according to tests order in logs. 
+         * @returns `int` of which corresponding bit is set to 1 if verification test has failed. Otherwise set to `0`. Bits are set according to tests order in logs.
          */
         template<typename T, typename S = typename T::storedType>
         int allPerfTest(std::vector<S> &aV, std::vector<S> &bV, std::vector<S> &cV, const TestConfig &config, int64_t itemsCount = -1) {
@@ -992,7 +960,7 @@
 
             if(config.printCPUInfo)
                 printCPUDetails();
-            
+
             auto start = std::chrono::steady_clock::now();
 
             std::srand(config.randomSeed);
@@ -1032,7 +1000,7 @@
             times[1] = testing::perf::testAddSeq<S>(aV, bV, cV, false);
             if(config.verifyValues)
                 validations[1] = testing::perf::verifyAdd(aV, bV, cV, false);
-                
+
             times[2] = testing::perf::testMulAVX<T>(aV, bV, cV, false);
             if(config.verifyValues)
                 validations[2] = testing::perf::verifyMul(aV, bV, cV, false);
@@ -1064,32 +1032,32 @@
             times[9] = testing::perf::testLshiftSeq<S>(aV, bV, cV, false);
             if(config.verifyValues)
                 validations[9] = testing::perf::verifyLshift(aV, bV, cV, false);
-            
+
             std::string validationRes = "";
 
-            auto duration = testing::universal_duration(times[0]);            
+            auto duration = testing::universal_duration(times[0]);
             if(config.verifyValues)
                 validationRes = validationToStr(validations[0]);
             printf("%-20s %8.4lf %-3s%s\n", "Test add AVX2:", duration.first, duration.second.c_str(), validationRes.c_str());
 
-            duration = testing::universal_duration(times[1]);            
-            if(config.verifyValues)
-                validationRes = validationToStr(validations[1]);            
+            duration = testing::universal_duration(times[1]);
+            if(config.verifyValues)
+                validationRes = validationToStr(validations[1]);
             printf("%-20s %8.4lf %-3s%s\n", "Test add seq:", duration.first, duration.second.c_str(), validationRes.c_str());
 
             duration = testing::universal_duration(times[2]);
             if(config.verifyValues)
-                validationRes = validationToStr(validations[2]);            
+                validationRes = validationToStr(validations[2]);
             printf("%-20s %8.4lf %-3s%s\n", "Test mul AVX2:", duration.first, duration.second.c_str(), validationRes.c_str());
 
-            duration = testing::universal_duration(times[3]);            
-            if(config.verifyValues)
-                validationRes = validationToStr(validations[3]);            
+            duration = testing::universal_duration(times[3]);
+            if(config.verifyValues)
+                validationRes = validationToStr(validations[3]);
             printf("%-20s %8.4lf %-3s%s\n", "Test mul seq:", duration.first, duration.second.c_str(), validationRes.c_str());
 
-            duration = testing::universal_duration(times[4]);            
-            if(config.verifyValues)
-                validationRes = validationToStr(validations[4]);            
+            duration = testing::universal_duration(times[4]);
+            if(config.verifyValues)
+                validationRes = validationToStr(validations[4]);
             printf("%-20s %8.4lf %-3s%s\n", "Test div AVX2:", duration.first, duration.second.c_str(), validationRes.c_str());
 
             duration = testing::universal_duration(times[5]);
